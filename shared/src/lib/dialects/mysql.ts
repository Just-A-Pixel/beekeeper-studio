import _ from "lodash"
import { ColumnType, defaultConstraintActions, defaultEscapeString, DialectData, SpecialTypes } from "./models"


const types = [
  ...SpecialTypes,
  'bit', 'int', 'integer', 'tinyint', 'smallint', 'mediumint', 'bigint', 'float', 'double', 'double precision', 'dec', 'decimal', 'numeric', 'fixed', 'bool', 'boolean', 'date', 'datetime', 'timestamp', 'time', 'year', 'char', 'nchar', 'national char', 'varchar', 'nvarchar', 'national varchar', 'text', 'tinytext', 'mediumtext', 'blob', 'longtext', 'tinyblob', 'mediumblob', 'longblob', 'enum', 'set', 'json', 'binary', 'varbinary', 'geometry', 'point', 'linestring', 'polygon', 'multipoint', 'multilinestring', 'multipolygon', 'geometrycollection'
]

const supportsLength = [
  'varchar', 'char'
]

const defaultLength = (t: string) => t.startsWith('var') ? 255 : 8

export const MysqlData: DialectData = {
  columnTypes: types.map((t) => new ColumnType(t, supportsLength.includes(t), defaultLength(t))),
  constraintActions: [...defaultConstraintActions, 'RESTRICT'],
  wrapIdentifier(value: string) {
    return (value !== '*' ? `\`${value.replaceAll(/`/g, '``')}\`` : '*');
  },
  escapeString: defaultEscapeString,
  wrapLiteral(value: string) {
    return value.replaceAll(';', '')
  },
<<<<<<< HEAD
  disabledFeatures: {
    alter: {
      multiStatement: true
    }
  }
=======
>>>>>>> 84876f85
}<|MERGE_RESOLUTION|>--- conflicted
+++ resolved
@@ -23,12 +23,9 @@
   wrapLiteral(value: string) {
     return value.replaceAll(';', '')
   },
-<<<<<<< HEAD
   disabledFeatures: {
     alter: {
       multiStatement: true
     }
   }
-=======
->>>>>>> 84876f85
 }