--- conflicted
+++ resolved
@@ -26,11 +26,8 @@
 import AppEventHandler from './lib/events/AppEventHandler'
 import Connection from './common/appdb/Connection'
 import xlsx from 'xlsx'
-<<<<<<< HEAD
-=======
 import TimeAgo from 'javascript-time-ago'
 import en from 'javascript-time-ago/locale/en'
->>>>>>> 0c5af9f1
 
 (async () => {
   try {
