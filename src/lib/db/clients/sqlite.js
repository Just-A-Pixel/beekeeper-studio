// Copyright (c) 2015 The SQLECTRON Team

import _ from 'lodash'
import sqlite3 from 'sqlite3';
import { identify } from 'sql-query-identifier';
import knexlib from 'knex'
import rawLog from 'electron-log'
<<<<<<< HEAD
import { buildInsertQueries, buildDeleteQueries, genericSelectTop } from './utils';
=======
import { buildDeleteQueries, genericSelectTop } from './utils';
>>>>>>> c336a6d1

const log = rawLog.scope('sqlite')
const logger = () => log

const knex = knexlib({ client: 'sqlite3'})

const sqliteErrors = {
  CANCELED: 'SQLITE_INTERRUPT',
}; 


export default async function (server, database) {
  const dbConfig = configDatabase(server, database);
  logger().debug('create driver client for sqlite3 with config %j', dbConfig);

  const conn = { dbConfig };

  // light solution to test connection with with the server
  await driverExecuteQuery(conn, { query: 'SELECT sqlite_version()' });

  return {
    supportedFeatures: () => ({ customRoutines: false }),
    wrapIdentifier,
    disconnect: () => disconnect(conn),
    listTables: () => listTables(conn),
    listViews: () => listViews(conn),
    listMaterializedViews: () => Promise.resolve([]),
    listRoutines: () => listRoutines(conn),
    listTableColumns: (db, table) => listTableColumns(conn, db, table),
    listTableTriggers: (table) => listTableTriggers(conn, table),
    listTableIndexes: (db, table) => listTableIndexes(conn, db, table),
    listSchemas: () => listSchemas(conn),
    getTableReferences: (table) => getTableReferences(conn, table),
    getPrimaryKey: (db, table) => getPrimaryKey(conn, db, table),
    getTableKeys: (db, table) => getTableKeys(conn, db, table),
    query: (queryText) => query(conn, queryText),
    applyChanges: (changes) => applyChanges(conn, changes),
    executeQuery: (queryText) => executeQuery(conn, queryText),
    listDatabases: () => listDatabases(conn),
    selectTop: (table, offset, limit, orderBy, filters) => selectTop(conn, table, offset, limit, orderBy, filters),
    getQuerySelectTop: (table, limit) => getQuerySelectTop(conn, table, limit),
    getTableCreateScript: (table) => getTableCreateScript(conn, table),
    getViewCreateScript: (view) => getViewCreateScript(conn, view),
    getRoutineCreateScript: (routine) => getRoutineCreateScript(conn, routine),
    truncateAllTables: () => truncateAllTables(conn),
  };
}


export function disconnect() {
  // SQLite does not have connection poll. So we open and close connections
  // for every query request. This allows multiple request at same time by
  // using a different thread for each connection.
  // This may cause connection limit problem. So we may have to change this at some point.
  return Promise.resolve();
}


export function wrapIdentifier(value) {
  if (value === '*') return value;
  const matched = value.match(/(.*?)(\[[0-9]\])/); // eslint-disable-line no-useless-escape
  if (matched) return wrapIdentifier(matched[1]) + matched[2];
  return `"${value.replace(/"/g, '""')}"`;
}

function escapeString(value) {
  return value.replace("'", "''")
}


export function getQuerySelectTop(client, table, limit) {
  return `SELECT * FROM ${wrapIdentifier(table)} LIMIT ${limit}`;
}

export async function selectTop(conn, table, offset, limit, orderBy, filters) {
  return genericSelectTop(conn, table, offset, limit, orderBy, filters, driverExecuteQuery)

}

export function query(conn, queryText) {
  let queryConnection = null;

  return {
    execute() {
      return runWithConnection(conn, async (connection) => {
        try {
          queryConnection = connection;

          const result = await executeQuery({ connection }, queryText);
          return result;
        } catch (err) {
          if (err.code === sqliteErrors.CANCELED) {
            err.sqlectronError = 'CANCELED_BY_USER';
          }

          throw err;
        }
      });
    },

    async cancel() {
      if (!queryConnection) {
        throw new Error('Query not ready to be canceled');
      }

      queryConnection.interrupt();
    },
  };
}

<<<<<<< HEAD
export async function insertRows(cli, inserts) {
    buildInsertQueries(knex, inserts).forEach(async command => await driverExecuteQuery(cli, { query: command }))

    return true
}

=======
>>>>>>> c336a6d1
export async function applyChanges(conn, changes) {
  let results = []

  await runWithConnection(conn, async (connection) => {
    const cli = { connection }
    await driverExecuteQuery(cli, { query: 'BEGIN'})

    try {
<<<<<<< HEAD
      if (changes.inserts) {
        await insertRows(cli, changes.inserts)
      }

      if (changes.updates) {
        results = await updateValues(cli, changes.updates)
      }
=======
      if (changes.updates) {
        results = await updateValues(cli, changes.updates)
      }
>>>>>>> c336a6d1
  
      if (changes.deletes) {
        await deleteRows(cli, changes.deletes)
      }
  
      await driverExecuteQuery(cli, { query: 'COMMIT'})
    } catch (ex) {
      log.error("query exception: ", ex)
      await driverExecuteQuery(cli, { query: 'ROLLBACK' })
      throw ex
    }
  })

<<<<<<< HEAD
  return results
}

export async function updateValues(cli, updates) {
  const commands = updates.map(update => {
    return {
      query: `UPDATE ${update.table} SET ${update.column} = ? WHERE ${update.pkColumn} = ?`,
      params: [update.value, update.primaryKey]
    }
  })

  const results = []
  // TODO: this should probably return the updated values
  for (let index = 0; index < commands.length; index++) {
    const blob = commands[index];
    await driverExecuteQuery(cli, blob)
  }

  const returnQueries = updates.map(update => {
    return {
      query: `select * from "${update.table}" where "${update.pkColumn}" = ?`,
      params: [
        update.primaryKey
      ]
    }
  })

  for (let index = 0; index < returnQueries.length; index++) {
    const blob = returnQueries[index];
    const r = await driverExecuteQuery(cli, blob)
    if (r.data[0]) results.push(r.data[0])
  }

  return results
}

=======
  return results
}

export async function updateValues(cli, updates) {
  const commands = updates.map(update => {
    return {
      query: `UPDATE ${update.table} SET ${update.column} = ? WHERE ${update.pkColumn} = ?`,
      params: [update.value, update.primaryKey]
    }
  })

  const results = []
  // TODO: this should probably return the updated values
  for (let index = 0; index < commands.length; index++) {
    const blob = commands[index];
    await driverExecuteQuery(cli, blob)
  }

  const returnQueries = updates.map(update => {
    return {
      query: `select * from "${update.table}" where "${update.pkColumn}" = ?`,
      params: [
        update.primaryKey
      ]
    }
  })

  for (let index = 0; index < returnQueries.length; index++) {
    const blob = returnQueries[index];
    const r = await driverExecuteQuery(cli, blob)
    if (r.data[0]) results.push(r.data[0])
  }

  return results
}

>>>>>>> c336a6d1
export async function deleteRows(cli, deletes) {

  buildDeleteQueries(knex, deletes).forEach(async command => await driverExecuteQuery(cli, { query: command }))

  return true
}

export async function executeQuery(conn, queryText) {
  const result = await driverExecuteQuery(conn, { query: queryText, multiple: true });

  return result.map(parseRowQueryResult);
}


export async function listTables(conn) {
  const sql = `
    SELECT name
    FROM sqlite_master
    WHERE type='table'
    ORDER BY name
  `;

  const { data } = await driverExecuteQuery(conn, { query: sql });

  return data;
}

export async function listViews(conn) {
  const sql = `
    SELECT name
    FROM sqlite_master
    WHERE type = 'view'
  `;

  const { data } = await driverExecuteQuery(conn, { query: sql });

  return data;
}

export function listRoutines() {
  return Promise.resolve([]); // DOES NOT SUPPORT IT
}

async function listTableColumnsSimple(conn, database, table) {
  const sql = `PRAGMA table_info('${table}')`;

  const { data } = await driverExecuteQuery(conn, { query: sql });

  return data.map((row) => ({
    tableName: table,
    columnName: row.name,
    dataType: row.type,
  }));

}

export async function listTableColumns(conn, database, table) {
  if (table) {
    return await listTableColumnsSimple(conn, database, table)
  }
  const allTables = (await listTables(conn)) || []
  const allViews = (await listViews(conn)) || []
  const tables = allTables.concat(allViews)
  const sql = tables.map(table => {
    return `PRAGMA table_info(${table.name})`
  }).join(";")


  const results = await driverExecuteQuery(conn, {query: sql, multiple: true});
  const final = _.flatMap(results, (result, idx) => {
    return result.data.map(row => ({
      tableName: tables[idx].name,
      columnName: row.name,
      dataType: row.type
    }))
  })
  return final
}

export async function listTableTriggers(conn, table) {
  const sql = `
    SELECT name
    FROM sqlite_master
    WHERE type = 'trigger'
      AND tbl_name = '${table}'
  `;

  const { data } = await driverExecuteQuery(conn, { query: sql });

  return data.map((row) => row.name);
}

export async function listTableIndexes(conn, database, table) {
  const sql = `PRAGMA INDEX_LIST('${table}')`;

  const { data } = await driverExecuteQuery(conn, { query: sql });

  return data.map((row) => row.name);
}

export function listSchemas() {
  return Promise.resolve([]); // DOES NOT SUPPORT IT
}

export async function listDatabases(conn) {
  const result = await driverExecuteQuery(conn, { query: 'PRAGMA database_list;' });

  return result.data.map((row) => row.file || ':memory:');
}

export function getTableReferences() {
  return Promise.resolve([]); // TODO: not implemented yet
}

export async function getPrimaryKey(conn, database, table) {
  log.debug('finding primary key for', database, table)
  const sql = `pragma table_info('${escapeString(table)}')`
  const { data } = await driverExecuteQuery(conn, { query: sql})
  const found = data.filter(r => r.pk > 0)
  if (found.length !== 1) return null
  return found[0].name
}

export async function getTableKeys(conn, database, table) {
  const sql = `pragma foreign_key_list('${escapeString(table)}')`
  log.debug("running SQL", sql)
  const { data } = await driverExecuteQuery(conn, { query: sql });
  log.debug("response", data)
  return data.map(row => ({
    constraintType: 'FOREIGN',
    toTable: row.table,
    fromTable: table,
    fromColumn: row.from,
    toColumn: row.to,
    onUpdate: row.on_update,
    onDelete: row.on_delete
  }))
}

export async function getTableCreateScript(conn, table) {
  const sql = `
    SELECT sql
    FROM sqlite_master
    WHERE name = '${table}';
  `;

  const { data } = await driverExecuteQuery(conn, { query: sql });

  return data.map((row) => row.sql);
}

export async function getViewCreateScript(conn, view) {
  const sql = `
    SELECT sql
    FROM sqlite_master
    WHERE name = '${view}';
  `;

  const { data } = await driverExecuteQuery(conn, { query: sql });

  return data.map((row) => row.sql);
}

export function getRoutineCreateScript() {
  return Promise.resolve([]); // DOES NOT SUPPORT IT
}

export async function truncateAllTables(conn) {
  await runWithConnection(conn, async (connection) => {
    const connClient = { connection };

    const tables = await listTables(connClient);

    const truncateAll = tables.map((table) => `
      DELETE FROM ${table.name};
    `).join('');

    // TODO: Check if sqlite_sequence exists then execute:
    // DELETE FROM sqlite_sequence WHERE name='${table}';

    await driverExecuteQuery(connClient, { query: truncateAll });
  });
}


function configDatabase(server, database) {
  return {
    database: database.database,
  };
}


function parseRowQueryResult({ data, statement, changes }) {
  // Fallback in case the identifier could not reconize the command
  const isSelect = Array.isArray(data);
  const rows = data || [];
  return {
    command: statement.type || (isSelect && 'SELECT'),
    rows,
    fields: Object.keys(rows[0] || {}).map((name) => ({ name, id: name })),
    rowCount: data && data.length,
    affectedRows: changes || 0,
  };
}


function identifyCommands(queryText) {
  try {
    return identify(queryText, { strict: false, dialect: 'sqlite' });
  } catch (err) {
    return [];
  }
}

export function driverExecuteQuery(conn, queryArgs) {
  const runQuery = (connection, { executionType, text }) => new Promise((resolve, reject) => {
    const method = resolveExecutionType(executionType);
    connection[method](text, queryArgs.params, function driverExecQuery(err, data) {
      if (err) { return reject(err); }

      return resolve({
        data,
        lastID: this.lastID,
        changes: this.changes,
      });
    });
  });

  const identifyStatementsRunQuery = async (connection) => {
    const statements = identifyCommands(queryArgs.query);

    const results = []

    // we do it this way to ensure the queries are run IN ORDER
    for (let index = 0; index < statements.length; index++) {
      const statement = statements[index];
      const r = await runQuery(connection, statement)
      results.push({...r, statement})
    }

    return queryArgs.multiple ? results : results[0];
  };

  return conn.connection
    ? identifyStatementsRunQuery(conn.connection)
    : runWithConnection(conn, identifyStatementsRunQuery);
}

function runWithConnection(conn, run) {
  return new Promise((resolve, reject) => {
    const db = new sqlite3.Database(conn.dbConfig.database, async (err) => {
      if (err) {
        reject(err);
        return;
      }

      try {
        db.serialize();
        const results = await run(db);
        resolve(results);
      } catch (runErr) {
        reject(runErr);
      } finally {
        db.close();
      }
    });
  });
}

function resolveExecutionType(executioType) {
  switch (executioType) {
    case 'MODIFICATION': return 'run';
    default: return 'all';
  }
}<|MERGE_RESOLUTION|>--- conflicted
+++ resolved
@@ -5,11 +5,7 @@
 import { identify } from 'sql-query-identifier';
 import knexlib from 'knex'
 import rawLog from 'electron-log'
-<<<<<<< HEAD
 import { buildInsertQueries, buildDeleteQueries, genericSelectTop } from './utils';
-=======
-import { buildDeleteQueries, genericSelectTop } from './utils';
->>>>>>> c336a6d1
 
 const log = rawLog.scope('sqlite')
 const logger = () => log
@@ -120,15 +116,12 @@
   };
 }
 
-<<<<<<< HEAD
 export async function insertRows(cli, inserts) {
     buildInsertQueries(knex, inserts).forEach(async command => await driverExecuteQuery(cli, { query: command }))
 
     return true
 }
 
-=======
->>>>>>> c336a6d1
 export async function applyChanges(conn, changes) {
   let results = []
 
@@ -137,7 +130,6 @@
     await driverExecuteQuery(cli, { query: 'BEGIN'})
 
     try {
-<<<<<<< HEAD
       if (changes.inserts) {
         await insertRows(cli, changes.inserts)
       }
@@ -145,11 +137,6 @@
       if (changes.updates) {
         results = await updateValues(cli, changes.updates)
       }
-=======
-      if (changes.updates) {
-        results = await updateValues(cli, changes.updates)
-      }
->>>>>>> c336a6d1
   
       if (changes.deletes) {
         await deleteRows(cli, changes.deletes)
@@ -163,7 +150,6 @@
     }
   })
 
-<<<<<<< HEAD
   return results
 }
 
@@ -200,44 +186,6 @@
   return results
 }
 
-=======
-  return results
-}
-
-export async function updateValues(cli, updates) {
-  const commands = updates.map(update => {
-    return {
-      query: `UPDATE ${update.table} SET ${update.column} = ? WHERE ${update.pkColumn} = ?`,
-      params: [update.value, update.primaryKey]
-    }
-  })
-
-  const results = []
-  // TODO: this should probably return the updated values
-  for (let index = 0; index < commands.length; index++) {
-    const blob = commands[index];
-    await driverExecuteQuery(cli, blob)
-  }
-
-  const returnQueries = updates.map(update => {
-    return {
-      query: `select * from "${update.table}" where "${update.pkColumn}" = ?`,
-      params: [
-        update.primaryKey
-      ]
-    }
-  })
-
-  for (let index = 0; index < returnQueries.length; index++) {
-    const blob = returnQueries[index];
-    const r = await driverExecuteQuery(cli, blob)
-    if (r.data[0]) results.push(r.data[0])
-  }
-
-  return results
-}
-
->>>>>>> c336a6d1
 export async function deleteRows(cli, deletes) {
 
   buildDeleteQueries(knex, deletes).forEach(async command => await driverExecuteQuery(cli, { query: command }))
