--- conflicted
+++ resolved
@@ -61,13 +61,10 @@
   alterRelationSql: (changes: RelationAlterations) => string | null
   alterRelation: (changes: RelationAlterations) => Promise<void>
 
-<<<<<<< HEAD
   alterPartitionSql: (changes: AlterPartitionsSpec) => string | null,
   alterPartition: (changes: AlterPartitionsSpec) => Promise<void>,
 
-=======
   applyChangesSql: (changes: TableChanges) => string,
->>>>>>> 4719c4ce
   getInsertQuery: (tableInsert: TableInsert) => Promise<string>,
   getQuerySelectTop: (table: string, limit: number, schema?: string) => void,
   getTableProperties: (table: string, schema?: string) => Promise<TableProperties | null>,
