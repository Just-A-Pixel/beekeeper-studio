--- conflicted
+++ resolved
@@ -1,13 +1,8 @@
 import globals from "@/common/globals";
 import { PoolConfig } from "pg";
 import { AWSCredentials, ClusterCredentialConfiguration, RedshiftCredentialResolver } from "../authentication/amazon-redshift";
-<<<<<<< HEAD
 import { IDbConnectionServer } from "../types";
 import { FilterOptions, PrimaryKeyColumn, TableOrView, TableProperties } from "../models";
-=======
-import { IDbConnectionDatabase, IDbConnectionServer } from "../client";
-import { FilterOptions, PrimaryKeyColumn, SupportedFeatures, TableOrView, TableProperties } from "../models";
->>>>>>> 450df82f
 import { PostgresClient, STQOptions } from "./postgresql";
 import { escapeString } from "./utils";
 import pg from 'pg';
