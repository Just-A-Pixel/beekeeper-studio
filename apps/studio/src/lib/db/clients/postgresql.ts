--- conflicted
+++ resolved
@@ -96,7 +96,7 @@
   const isRedshift = version.toLowerCase().includes('redshift')
   const isPostgres = !isCockroach && !isRedshift
   const number = parseInt(
-      version.split(" ")[isPostgres ? 1 : 2].replace(/^v/i, '').split(".").map((s: string) => s.padStart(2, "0")).join("").padEnd(6, "0"),
+      version.split(" ")[isPostgres ? 1 : 2].replace(/(^v)|(,$)/ig, '').split(".").map((s: string) => s.padStart(2, "0")).join("").padEnd(6, "0"),
       10
     );
   return {
@@ -104,15 +104,8 @@
     isPostgres,
     isCockroach,
     isRedshift,
-<<<<<<< HEAD
     number, 
     hasPartitions: (isPostgres && number >= 100000) //for future cochroach support?: || (isCockroach && number >= 200070)
-=======
-    number: parseInt(
-      version.split(" ")[isPostgres ? 1 : 2].replace(/(^v)|(,$)/ig, '').split(".").map((s: string) => s.padStart(2, "0")).join("").padEnd(6, "0"),
-      10
-    )
->>>>>>> 4719c4ce
   }
 }
 
