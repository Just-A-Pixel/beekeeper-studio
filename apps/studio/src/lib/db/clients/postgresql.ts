// (Original) Copyright (c) 2015 The SQLECTRON Team

import { readFileSync } from 'fs';

import pg, { QueryResult, PoolConfig, PoolClient } from 'pg';
import { identify } from 'sql-query-identifier';
import _  from 'lodash'
import knexlib from 'knex'
import logRaw from 'electron-log'

import { DatabaseElement, IDbConnectionServer, IDbConnectionDatabase } from '../types'
import { FilterOptions, OrderBy, TableFilter, TableUpdateResult, TableResult, Routine, TableChanges, TableInsert, TableUpdate, TableDelete, DatabaseFilterOptions, SchemaFilterOptions, NgQueryResult, StreamResults, ExtendedTableColumn, PrimaryKeyColumn, TableIndex, IndexedColumn, CancelableQuery, SupportedFeatures, TableColumn, TableOrView, TableProperties, TableTrigger, TablePartition, } from "../models";
import { buildDatabaseFilter, buildDeleteQueries, buildInsertQueries, buildSchemaFilter, buildSelectQueriesFromUpdates, buildUpdateQueries, escapeString, applyChangesSql, joinQueries } from './utils';
import { createCancelablePromise, joinFilters } from '../../../common/utils';
import { errors } from '../../errors';
import globals from '../../../common/globals';
import { HasPool, VersionInfo, HasConnection } from './postgresql/types'
import { PsqlCursor } from './postgresql/PsqlCursor';
import { PostgresqlChangeBuilder } from '@shared/lib/sql/change_builder/PostgresqlChangeBuilder';
import { AlterPartitionsSpec, TableKey } from '@shared/lib/dialects/models';
import { PostgresData } from '@shared/lib/dialects/postgresql';
import { BasicDatabaseClient, ExecutionContext, QueryLogOptions } from './BasicDatabaseClient';
import { ChangeBuilderBase } from '@shared/lib/sql/change_builder/ChangeBuilderBase';
import { defaultCreateScript, postgres10CreateScript } from './postgresql/scripts';


const base64 = require('base64-url'); // eslint-disable-line
const PD = PostgresData
function isConnection(x: any): x is HasConnection {
  return x.connection !== undefined
}

const log = logRaw.scope('postgresql')
const logger = () => log

const knex = knexlib({ client: 'pg'})

const pgErrors = {
  CANCELED: '57014',
};

const dataTypes: any = {}

export interface STQOptions {
  table: string,
  orderBy?: OrderBy[],
  filters?: TableFilter[] | string,
  offset?: number,
  limit?: number,
  schema: string,
  version: VersionInfo
  forceSlow?: boolean,
  selects?: string[],
  inlineParams?: boolean
}

interface STQResults {
  query: string,
  countQuery: string,
  params: (string | string[])[],

}

const postgresContext = {
  getExecutionContext(): ExecutionContext {
    return null;
  },
  logQuery(_query: string, _options: QueryLogOptions, _context: ExecutionContext): Promise<number | string> {
    return null;
  }
};

export class PostgresClient extends BasicDatabaseClient<QueryResult> {
  version: VersionInfo;
  conn: HasPool;
  runWithConnection: HasConnection;
  _defaultSchema: string;
  dataTypes: any;
  
  constructor(server: IDbConnectionServer, database: IDbConnectionDatabase) {
    super(knex, postgresContext, server, database);
    this.dialect = 'psql';
    this.readOnlyMode = server?.config?.readOnlyMode || false;
  }

  versionString(): string {
    return this.version.version.split(" on ")[0];
  }

  defaultSchema(): string | null {
    return this._defaultSchema;
  }

  getBuilder(table: string, schema: string = this._defaultSchema): ChangeBuilderBase {
    return new PostgresqlChangeBuilder(table, schema);
  }

  supportedFeatures(): SupportedFeatures {
    const hasPartitions = this.version.number >= 100000;
    return {
      customRoutines: true,
      comments: true,
      properties: true,
      partitions: hasPartitions,
      editPartitions: hasPartitions,
      backups: true,
      backDirFormat: true,
      restore: true
    };
  }

  async connect(): Promise<void> {
    // For tests
    if (!this.server && !this.database) {
      return;
    }
    await super.connect();
 
    const dbConfig = await this.configDatabase(this.server, this.database);

    this.conn = {
      pool: new pg.Pool(dbConfig)
    };

    logger().debug('connected');
    this._defaultSchema = await this.getSchema();
    this.version = await this.getVersion();
    this.dataTypes = await this.getTypes();
    this.database.connected = true;
  }

  async disconnect(): Promise<void> {
    this.conn.pool.end();

    await super.disconnect();
  }

  async listTables(filter?: FilterOptions): Promise<TableOrView[]> {
    const schemaFilter = buildSchemaFilter(filter, 'table_schema');

    let sql = `
      SELECT
        t.table_schema as schema,
        t.table_name as name,
    `;

    if (this.version.hasPartitions) {
      sql += `
          pc.relkind as tabletype,
          parent_pc.relkind as parenttype
        FROM information_schema.tables AS t
        JOIN pg_class AS pc
          ON t.table_name = pc.relname AND quote_ident(t.table_schema) = pc.relnamespace::regnamespace::text
        LEFT OUTER JOIN pg_inherits AS i
          ON pc.oid = i.inhrelid
        LEFT OUTER JOIN pg_class AS parent_pc
          ON parent_pc.oid = i.inhparent
        WHERE t.table_type NOT LIKE '%VIEW%'
      `;
    } else {
      sql += `
          'r' AS tabletype,
          'r' AS parenttype
        FROM information_schema.tables AS t
        WHERE t.table_type NOT LIKE '%VIEW%'
      `;
    }

    sql += `
      ${schemaFilter ? `AND ${schemaFilter}` : ''}
      ORDER BY t.table_schema, t.table_name
    `;

    const data = await this.driverExecuteSingle(sql);

    return data.rows;
  }

  async listTablePartitions(table: string, schema: string = this._defaultSchema): Promise<TablePartition[]> {
    if (!this.version.hasPartitions) return null;

    const sql = this.knex.raw(`
        SELECT
          ps.schemaname AS schema,
          ps.relname AS name,
          pg_get_expr(pt.relpartbound, pt.oid, true) AS expression
        FROM pg_class base_tb
          JOIN pg_inherits i              ON i.inhparent = base_tb.oid
          JOIN pg_class pt                ON pt.oid = i.inhrelid
          JOIN pg_stat_all_tables ps      ON ps.relid = i.inhrelid
          JOIN pg_namespace nmsp_parent   ON nmsp_parent.oid = base_tb.relnamespace
        WHERE nmsp_parent.nspname = ? AND base_tb.relname = ? AND base_tb.relkind = 'p';
      `, [schema, table]).toQuery();

    const data = await this.driverExecuteSingle(sql);
    return data.rows;
  }

  async listViews(filter: FilterOptions = { schema: 'public' }): Promise<TableOrView[]> {
    const schemaFilter = buildSchemaFilter(filter, 'table_schema');
    const sql = `
      SELECT
        table_schema as schema,
        table_name as name
      FROM information_schema.views
      ${schemaFilter ? `WHERE ${schemaFilter}` : ''}
      ORDER BY table_schema, table_name
    `;

    const data = await this.driverExecuteSingle(sql);

    return data.rows;
  }

  async listRoutines(filter?: FilterOptions): Promise<Routine[]> {
    const schemaFilter = buildSchemaFilter(filter, 'r.routine_schema');
    const sql = `
      SELECT
        r.specific_name as id,
        r.routine_schema as routine_schema,
        r.routine_name as name,
        r.routine_type as routine_type,
        r.data_type as data_type
      FROM INFORMATION_SCHEMA.ROUTINES r
      where r.routine_schema not in ('sys', 'information_schema',
                                  'pg_catalog', 'performance_schema')
      ${schemaFilter ? `AND ${schemaFilter}` : ''}
      ORDER BY routine_schema, routine_name
    `;

    const paramsSQL = `
      select
          r.routine_schema as routine_schema,
          r.specific_name as specific_name,
          p.parameter_name as parameter_name,
          p.character_maximum_length as char_length,
          p.data_type as data_type
    from information_schema.routines r
    left join information_schema.parameters p
              on p.specific_schema = r.routine_schema
              and p.specific_name = r.specific_name
    where r.routine_schema not in ('sys', 'information_schema',
                                  'pg_catalog', 'performance_schema')
      ${schemaFilter ? `AND ${schemaFilter}` : ''}

        AND p.parameter_mode = 'IN'
    order by r.routine_schema,
            r.specific_name,
            p.ordinal_position;

    `

    const data = await this.driverExecuteSingle(sql);
    const paramsData = await this.driverExecuteSingle(paramsSQL);
    const grouped = _.groupBy(paramsData.rows, 'specific_name');

    return data.rows.map((row) => {
      const params = grouped[row.id] || [];
      return {
        schema: row.routine_schema,
        name: row.name,
        type: row.routine_type ? row.routine_type.toLowerCase() : 'function',
        returnType: row.data_type,
        entityType: 'routine',
        id: row.id,
        routineParams: params.map((p, i) => {
          return {
            name: p.parameter_name || `arg${i+1}`,
            type: p.data_type,
            length: p.char_length || undefined
          };
        })
      };
    });
  }
  async listMaterializedViewColumns(table: string, schema: string = this._defaultSchema): Promise<TableColumn[]> {
    const clause = table ? `AND s.nspname = $1 AND t.relname = $2` : '';
    if (table && !schema) {
      throw new Error("Cannot get columns for '${table}, no schema provided'")
    }
    const sql = `
      SELECT s.nspname, t.relname, a.attname,
            pg_catalog.format_type(a.atttypid, a.atttypmod) as data_type,
            a.attnotnull
      FROM pg_attribute a
        JOIN pg_class t on a.attrelid = t.oid
        JOIN pg_namespace s on t.relnamespace = s.oid
      WHERE a.attnum > 0
        AND NOT a.attisdropped
        ${clause}
      ORDER BY a.attnum;
    `;
    const params = table ? [schema, table] : [];
    const data = await this.driverExecuteSingle(sql, { params });
    return data.rows.map((row) => ({
      schemaName: row.nspname,
      tableName: row.relname,
      columnName: row.attname,
      dataType: row.data_type
    }));
  }

  async listTableColumns(table?: string, schema: string = this._defaultSchema): Promise<ExtendedTableColumn[]> {
    // if you provide table, you have to provide schema
    const clause = table ? "WHERE table_schema = $1 AND table_name = $2" : ""
    const params = table ? [schema, table] : []
    if (table && !schema) {
      throw new Error(`Table '${table}' provided for listTableColumns, but no schema name`)
    }

    const sql = `
      SELECT
        table_schema,
        table_name,
        column_name,
        is_nullable,
        ${this.version.number > 120_000 ? 'is_generated,' : ''}
        ordinal_position,
        column_default,
        CASE
          WHEN character_maximum_length is not null  and udt_name != 'text'
            THEN udt_name || '(' || character_maximum_length::varchar(255) || ')'
          WHEN numeric_precision is not null and numeric_scale is not null
          	THEN udt_name || '(' || numeric_precision::varchar(255) || ',' || numeric_scale::varchar(255) || ')'
          WHEN numeric_precision is not null and numeric_scale is null
            THEN udt_name || '(' || numeric_precision::varchar(255) || ')'
          WHEN datetime_precision is not null AND udt_name != 'date' THEN
            udt_name || '(' || datetime_precision::varchar(255) || ')'
          ELSE udt_name
        END as data_type
      FROM information_schema.columns
      ${clause}
      ORDER BY table_schema, table_name, ordinal_position
    `;

    const data = await this.driverExecuteSingle(sql, { params });

    return data.rows.map((row: any) => ({
      schemaName: row.table_schema,
      tableName: row.table_name,
      columnName: row.column_name,
      dataType: row.data_type,
      nullable: row.is_nullable === 'YES',
      defaultValue: row.column_default,
      ordinalPosition: Number(row.ordinal_position),
<<<<<<< HEAD
      hasDefault: !_.isNil(row.column_default)
=======
      generated: row.is_generated === 'ALWAYS' || row.is_generated === 'YES',
>>>>>>> f863388e
    }));
  }

  async listTableTriggers(table: string, schema: string = this._defaultSchema): Promise<TableTrigger[]> {
    // action_timing has taken over from condition_timing
    // condition_timing was last used in PostgreSQL version 9.0
    // which is not supported anymore since 08 Oct 2015.
    // From version 9.1 onwards, released 08 Sep 2011,
    // action_timing was used instead
    const timing_column = this.version.number <= 90000 ? 'condition_timing' : 'action_timing'
    const sql = `
      SELECT
        trigger_name,
        ${timing_column} as timing,
        event_manipulation as manipulation,
        action_statement as action,
        action_condition as condition
      FROM information_schema.triggers
      WHERE event_object_schema = $1
      AND event_object_table = $2
    `
    const params = [
      schema,
      table,
    ];

    const data = await this.driverExecuteSingle(sql, { params });

    return data.rows.map((row) => ({
      name: row.trigger_name,
      timing: row.timing,
      manipulation: row.manipulation,
      action: row.action,
      condition: row.condition,
      table: table,
      schema: schema
    }));
  }

  async listTableIndexes(table: string, schema: string = this._defaultSchema): Promise<TableIndex[]> {
    const sql = `
    SELECT i.indexrelid::regclass AS indexname,
        k.i AS index_order,
        i.indexrelid as id,
        i.indisunique,
        i.indisprimary,
        coalesce(a.attname,
                  (('{' || pg_get_expr(
                              i.indexprs,
                              i.indrelid
                          )
                        || '}')::text[]
                  )[k.i]
                ) AS index_column,
        i.indoption[k.i - 1] = 0 AS ascending
      FROM pg_index i
        CROSS JOIN LATERAL (SELECT unnest(i.indkey), generate_subscripts(i.indkey, 1) + 1) AS k(attnum, i)
        LEFT JOIN pg_attribute AS a
            ON i.indrelid = a.attrelid AND k.attnum = a.attnum
        JOIN pg_class t on t.oid = i.indrelid
        JOIN pg_namespace c on c.oid = t.relnamespace
      WHERE
      c.nspname = $1 AND
      t.relname = $2

  `
    const params = [
      schema,
      table,
    ];

    const data = await this.driverExecuteSingle(sql, { params });

    const grouped = _.groupBy(data.rows, 'indexname')

    const result = Object.keys(grouped).map((indexName) => {
      const blob = grouped[indexName]
      const unique = blob[0].indisunique
      const id = blob[0].id
      const primary = blob[0].indisprimary
      const columns: IndexedColumn[] = _.sortBy(blob, 'index_order').map((b) => {
        return {
          name: b.index_column,
          order: b.ascending ? 'ASC' : 'DESC'
        }
      })
      const item: TableIndex = {
        table, schema,
        id,
        name: indexName,
        unique,
        primary,
        columns
      }
      return item
    })

    return result
  }

  async listSchemas(filter?: SchemaFilterOptions): Promise<string[]> {
    const schemaFilter = buildSchemaFilter(filter);
    const sql = `
      SELECT schema_name
      FROM information_schema.schemata
      ${schemaFilter ? `WHERE ${schemaFilter}` : ''}
      ORDER BY schema_name
    `;

    const data = await this.driverExecuteSingle(sql);

    return data.rows.map((row) => row.schema_name);
  }

  async getTableReferences(table: string, schema: string = this._defaultSchema): Promise<string[]> {
    const sql = `
      SELECT ctu.table_name AS referenced_table_name
      FROM information_schema.table_constraints AS tc
      JOIN information_schema.constraint_table_usage AS ctu
      ON ctu.constraint_name = tc.constraint_name
      WHERE tc.constraint_type = 'FOREIGN KEY' AND tc.table_name = $1
      AND tc.table_schema = $2
    `;

    const params = [
      table,
      schema,
    ];

    const data = await this.driverExecuteSingle(sql, { params });

    return data.rows.map((row) => row.referenced_table_name);
  }

  async getTableKeys(table: string, schema: string = this._defaultSchema): Promise<TableKey[]> {
    const sql = `
      SELECT
        kcu.constraint_schema AS from_schema,
        kcu.table_name AS from_table,
        STRING_AGG(kcu.column_name, ',' ORDER BY kcu.ordinal_position) AS from_column,
        rc.unique_constraint_schema AS to_schema,
        tc.constraint_name,
        rc.update_rule,
        rc.delete_rule,
        (
          SELECT STRING_AGG(kcu2.column_name, ',' ORDER BY kcu2.ordinal_position)
          FROM information_schema.key_column_usage AS kcu2
          WHERE kcu2.constraint_name = rc.unique_constraint_name
        ) AS to_column,
        (
          SELECT kcu2.table_name
          FROM information_schema.key_column_usage AS kcu2
          WHERE kcu2.constraint_name = rc.unique_constraint_name LIMIT 1
        ) AS to_table
      FROM
        information_schema.key_column_usage AS kcu
      JOIN
        information_schema.table_constraints AS tc
      ON
        tc.constraint_name = kcu.constraint_name
      JOIN
        information_schema.referential_constraints AS rc
      ON
        rc.constraint_name = kcu.constraint_name
      WHERE
        tc.constraint_type = 'FOREIGN KEY' AND
        kcu.table_schema NOT LIKE 'pg_%' AND
        kcu.table_schema = $2 AND
        kcu.table_name = $1
      GROUP BY
        kcu.constraint_schema,
        kcu.table_name,
        rc.unique_constraint_schema,
        rc.unique_constraint_name,
        tc.constraint_name,
        rc.update_rule,
        rc.delete_rule;
    `;

    const params = [
      table,
      schema,
    ];

    const data = await this.driverExecuteSingle(sql, { params });

    return data.rows.map((row) => ({
      toTable: row.to_table,
      toSchema: row.to_schema,
      toColumn: row.to_column,
      fromTable: row.from_table,
      fromSchema: row.from_schema,
      fromColumn: row.from_column,
      constraintName: row.constraint_name,
      onUpdate: row.update_rule,
      onDelete: row.delete_rule
    }));
  }

  query(queryText: string): CancelableQuery {
    let pid: any = null;
    let canceling = false;
    const cancelable = createCancelablePromise(errors.CANCELED_BY_USER);

    return {
      execute: async (): Promise<NgQueryResult[]> => {
        const dataPid = await this.driverExecuteSingle('SELECT pg_backend_pid() AS pid');
        const rows = dataPid.rows

        pid = rows[0].pid;

        try {
          const data = await Promise.race([
            cancelable.wait(),
            this.executeQuery(queryText, {arrayMode: true}),
          ]);

          pid = null;

          if(!data) {
            return []
          }

          return data
        } catch (err) {
          if (canceling && err.code === pgErrors.CANCELED) {
            canceling = false;
            err.sqlectronError = 'CANCELED_BY_USER';
          }

          throw err;
        } finally {
          cancelable.discard();
        }
      },

      cancel: async (): Promise<void> => {
        if (!pid) {
          throw new Error('Query not ready to be canceled');
        }

        canceling = true;
        try {
          const data = await this.driverExecuteSingle(`SELECT pg_cancel_backend(${pid});`);

          const rows = data.rows

          if (!rows[0].pg_cancel_backend) {
            throw new Error(`Failed canceling query with pid ${pid}.`);
          }

          cancelable.cancel();
        } catch (err) {
          canceling = false;
          throw err;
        }
      },
    };
  }

  async executeQuery(queryText: string, options?: any): Promise<NgQueryResult[]> {
    const arrayMode: boolean = options?.arrayMode;
    const data = await this.driverExecuteMultiple(queryText, { arrayMode });

    const commands = this.identifyCommands(queryText).map((item) => item.type);

    return data.map((result, idx) => this.parseRowQueryResult(result, commands[idx], arrayMode));
  }

  async listDatabases(filter?: DatabaseFilterOptions): Promise<string[]> {
    const databaseFilter = buildDatabaseFilter(filter, 'datname');
    const sql = `
      SELECT datname
      FROM pg_database
      WHERE datistemplate = $1
      ${databaseFilter ? `AND ${databaseFilter}` : ''}
      ORDER BY datname
    `;

    const params = [false];

    const data = await this.driverExecuteSingle(sql, { params });

    return data.rows.map((row) => row.datname);
  }

  applyChangesSql(changes: TableChanges): string {
    return applyChangesSql(changes, this.knex)
  }

  async applyChanges(changes: TableChanges): Promise<any[]> {
    let results: TableUpdateResult[] = []

    await this.cacheConnection();
    
    await this.driverExecuteSingle('BEGIN')
    log.debug("Applying changes", changes)
    try {
      if (changes.inserts) {
        await this.insertRows(changes.inserts);
      }

      if (changes.updates) {
        results = await this.updateValues(changes.updates)
      }

      if (changes.deletes) {
        await this.deleteRows(changes.deletes)
      }

      await this.driverExecuteSingle('COMMIT')
    } catch (ex) {
      log.error("query exception: ", ex)
      await this.driverExecuteSingle('ROLLBACK');
      this.releaseCachedConnection();
      throw ex
    }

    this.releaseCachedConnection();
    return results
  }

  getQuerySelectTop(table: string, limit: number, schema: string = this._defaultSchema): string {
    return `SELECT * FROM ${wrapIdentifier(schema)}.${wrapIdentifier(table)} LIMIT ${limit}`;
  }

  async getTableProperties(table: string, schema: string = this._defaultSchema): Promise<TableProperties> {
    const identifier = this.wrapTable(table, schema)

    const statements = [
      `pg_indexes_size('${identifier}') as index_size`,
        `pg_relation_size('${identifier}') as table_size`,
        `obj_description('${identifier}'::regclass) as description`
    ]

    if (this.version.number < 90000) {
      statements[0] = `0 as index_size`
    }

    const sql = `SELECT ${statements.join(",")}`

    const detailsPromise =  this.driverExecuteSingle(sql);

    const triggersPromise = this.listTableTriggers(table, schema);
    const partitionsPromise = this.listTablePartitions(table, schema);

    const [
      result,
      indexes,
      relations,
      triggers,
      partitions,
      owner
    ] = await Promise.all([
      detailsPromise,
      this.listTableIndexes(table, schema),
      this.getTableKeys(table, schema),
      triggersPromise,
      partitionsPromise,
      this.getTableOwner(table, schema)
    ])

    const props = result.rows.length > 0 ? result.rows[0] : {}
    return {
      description: props.description,
      indexSize: Number(props.index_size),
      size: Number(props.table_size),
      indexes,
      relations,
      triggers,
      partitions,
      owner
    }
  }

  async getTableCreateScript(table: string, schema: string = this._defaultSchema): Promise<string> {
    // Reference http://stackoverflow.com/a/32885178
    const includesAttIdentify = this.version.number >= 100000;

    const sql = includesAttIdentify ? postgres10CreateScript : defaultCreateScript;
    const params = [
      table,
      schema,
    ];

    const data = await this.driverExecuteSingle(sql, { params });

    return data.rows.map((row) => row.createtable)[0];
  }

  async getViewCreateScript(view: string, schema: string = this._defaultSchema): Promise<string[]> {
    const qualifiedName = `${wrapIdentifier(schema)}.${wrapIdentifier(view)}`

    const createViewSql = `CREATE OR REPLACE VIEW ${qualifiedName} AS`;

    const sql = 'SELECT pg_get_viewdef($1::regclass, true)';

    const params = [qualifiedName];

    const data = await this.driverExecuteSingle(sql, { params });

    return data.rows.map((row) => `${createViewSql}\n${row.pg_get_viewdef}`);
  }

  async getRoutineCreateScript(routine: string, _type: string, schema: string = this._defaultSchema): Promise<string[]> {
    const sql = `
      SELECT pg_get_functiondef(p.oid)
      FROM pg_proc p
      LEFT JOIN pg_catalog.pg_namespace n ON n.oid = p.pronamespace
      WHERE proname = $1
      AND n.nspname = $2
    `;

    const params = [
      routine,
      schema,
    ];

    const data = await this.driverExecuteSingle(sql, { params });

    return data.rows.map((row) => row.pg_get_functiondef);
  }

  async truncateAllTables(schema: string = this._defaultSchema): Promise<void> {
    const sql = `
      SELECT quote_ident(table_name) as table_name
      FROM information_schema.tables
      WHERE table_schema = $1
      AND table_type NOT LIKE '%VIEW%'
    `;

    const params = [
      schema,
    ];

    const data = await this.driverExecuteSingle(sql, { params });
    const rows = data.rows

    const truncateAll = rows.map((row) => `
      TRUNCATE TABLE ${wrapIdentifier(schema)}.${wrapIdentifier(row.table_name)}
      RESTART IDENTITY CASCADE;
    `).join('');

    await this.driverExecuteMultiple(truncateAll);
  }

  async listMaterializedViews(filter?: FilterOptions): Promise<TableOrView[]> {
    if (this.version.number < 90003) {
      return []
    }

    const schemaFilter = buildSchemaFilter(filter, 'schemaname')
    const sql = `
      SELECT
        schemaname as schema,
        matviewname as name
      FROM pg_matviews
      ${schemaFilter ? `WHERE ${schemaFilter}`: ''}
      order by schemaname, matviewname;
    `

    try {
      const data = await this.driverExecuteSingle(sql);
      return data.rows;
    } catch (error) {
      log.warn("Unable to fetch materialized views", error)
      return []
    }
  }

  async getPrimaryKey(table: string, schema: string = this._defaultSchema): Promise<string> {
    const keys = await this.getPrimaryKeys(table, schema)
    return keys.length === 1 ? keys[0].columnName : null
  }

  async getPrimaryKeys(table: string, schema: string = this._defaultSchema): Promise<PrimaryKeyColumn[]> {
    const tablename = PD.escapeString(this.tableName(table, schema), true)
    const query = `
      SELECT
        a.attname as column_name,
        format_type(a.atttypid, a.atttypmod) AS data_type,
        a.attnum as position
      FROM   pg_index i
      JOIN   pg_attribute a ON a.attrelid = i.indrelid
                          AND a.attnum = ANY(i.indkey)
      WHERE  i.indrelid = ${tablename}::regclass
      AND    i.indisprimary
      ORDER BY a.attnum
    `
    const data = await this.driverExecuteSingle(query)
    if (data.rows) {
      return data.rows.map((r) => ({
        columnName: r.column_name,
        position: r.position
      }))
    } else {
      return []
    }
  }

  async getTableLength(table: string, schema: string = this._defaultSchema): Promise<number> {
    const tableType = await this.getEntityType(table, schema)
    const forceSlow = !tableType || tableType !== 'BASE_TABLE'
    const { countQuery, params } = this.buildSelectTopQueries({ table, schema, filters: undefined, version: this.version, forceSlow})
    const countResults = await this.driverExecuteSingle(countQuery, { params: params })
    const rowWithTotal = countResults.rows.find((row: any) => { return row.total })
    const totalRecords = rowWithTotal ? rowWithTotal.total : 0
    return totalRecords
  }

  async selectTop(table: string, offset: number, limit: number, orderBy: OrderBy[], filters: string | TableFilter[], schema: string = this._defaultSchema, selects?: string[]): Promise<TableResult> {
    const qs = await this._selectTopSql(table, offset, limit, orderBy, filters, schema, selects)
    const result = await this.driverExecuteSingle(qs.query, { params: qs.params })
    return {
      result: result.rows,
      fields: result.fields.map(f => f.name)
    }
  }

  async selectTopSql(table: string, offset: number, limit: number, orderBy: OrderBy[], filters: string | TableFilter[], schema: string = this._defaultSchema, selects?: string[]): Promise<string> {
    const qs = await this._selectTopSql(table, offset, limit, orderBy, filters, schema, selects, true)
    return qs.query
  }

  async selectTopStream(table: string, orderBy: OrderBy[], filters: string | TableFilter[], chunkSize: number, schema: string = this._defaultSchema): Promise<StreamResults> {
    const qs = this.buildSelectTopQueries({
      table, orderBy, filters, version: this.version, schema
    })
    // const cursor = new Cursor(qs.query, qs.params)
    const countResults = await this.driverExecuteSingle(qs.countQuery, {params: qs.params})
    const rowWithTotal = countResults.rows.find((row: any) => { return row.total })
    const totalRecords = rowWithTotal ? Number(rowWithTotal.total) : 0
    const columns = await this.listTableColumns(table, schema)

    const cursorOpts = {
      query: qs.query,
      params: qs.params,
      conn: this.conn,
      chunkSize
    }

    return {
      totalRows: totalRecords,
      columns,
      cursor: new PsqlCursor(cursorOpts)
    }
  }

  async queryStream(query: string, chunkSize: number): Promise<StreamResults> {
    const cursorOpts = {
      query: query,
      params: [],
      conn: this.conn,
      chunkSize
    }

    return {
      totalRows: undefined, // totalRecords,
      columns: undefined, // columns,
      cursor: new PsqlCursor(cursorOpts)
    }
  }

  wrapIdentifier(value: string): string {
    if (value === '*') return value;
    const matched = value.match(/(.*?)(\[[0-9]\])/); // eslint-disable-line no-useless-escape
    if (matched) return this.wrapIdentifier(matched[1]) + matched[2];
    return `"${value.replaceAll(/"/g, '""')}"`;
  }

  async setTableDescription(table: string, description: string, schema: string = this._defaultSchema): Promise<string> {
    const identifier = this.wrapTable(table, schema)
    const comment  = escapeString(description)
    const sql = `COMMENT ON TABLE ${identifier} IS '${comment}'`
    await this.driverExecuteSingle(sql)
    const result = await this.getTableProperties(table, schema)
    return result?.description
  }

  async dropElement(elementName: string, typeOfElement: DatabaseElement, schema: string = this._defaultSchema): Promise<void> {
    const sql = `DROP ${PD.wrapLiteral(DatabaseElement[typeOfElement])} ${this.wrapIdentifier(schema)}.${this.wrapIdentifier(elementName)}`

    await this.driverExecuteSingle(sql)
  }

  async truncateElement(elementName: string, typeOfElement: DatabaseElement, schema: string = this._defaultSchema): Promise<void> {
    const sql = `TRUNCATE ${PD.wrapLiteral(typeOfElement)} ${wrapIdentifier(schema)}.${wrapIdentifier(elementName)}`

    await this.driverExecuteSingle(sql)
  }

  async duplicateTable(tableName: string, duplicateTableName: string, schema: string = this._defaultSchema): Promise<void> {
    const sql = this.duplicateTableSql(tableName, duplicateTableName, schema);

    await this.driverExecuteSingle(sql);
  }

  duplicateTableSql(tableName: string, duplicateTableName: string, schema: string = this._defaultSchema): string {
    const sql = `
      CREATE TABLE ${wrapIdentifier(schema)}.${wrapIdentifier(duplicateTableName)} AS
      SELECT * FROM ${wrapIdentifier(schema)}.${wrapIdentifier(tableName)}
    `;

    return sql;
  }

  async listCharsets(): Promise<string[]> {
    return PD.charsets
  }

  async getDefaultCharset(): Promise<string> {
    return 'UTF8'
  }

  async listCollations(_charset: string): Promise<string[]> {
    return []
  }

  async createDatabase(databaseName: string, charset: string, _collation: string): Promise<void> {
    const { number: versionAsInteger } = this.version;

    let sql = `create database ${wrapIdentifier(databaseName)} encoding ${wrapIdentifier(charset)}`;

    // postgres 9 seems to freak out if the charset isn't wrapped in single quotes and also requires the template https://www.postgresql.org/docs/9.3/sql-createdatabase.html
    // later version don't seem to care
    if (versionAsInteger < 100000) {
      sql = `create database ${wrapIdentifier(databaseName)} encoding '${charset}' template template0`;
    }

    await this.driverExecuteSingle(sql)
  }

  createDatabaseSQL(): string {
    throw new Error('Method not implemented.');
  }

  
  alterPartitionSql(payload: AlterPartitionsSpec): string {
    const { table } = payload;
    const builder = new PostgresqlChangeBuilder(table);
    const creates = builder.createPartitions(payload.adds);
    const alters = builder.alterPartitions(payload.alterations);
    const detaches = builder.detachPartitions(payload.detaches);
    return [creates, alters, detaches].filter((f) => !!f).join(";")
  }

  async alterPartition(payload: AlterPartitionsSpec): Promise<void> {
    const query = this.alterPartitionSql(payload)
    await this.driverExecuteSingle(query);
  }


  async getMaterializedViewCreateScript(view: string, schema: string) {
    const createViewSql = `CREATE OR REPLACE MATERIALIZED VIEW ${wrapIdentifier(schema)}.${view} AS`;

    const sql = 'SELECT pg_get_viewdef($1::regclass, true)';

    const params = [view];

    const data = await this.driverExecuteSingle(sql, { params });

    return data.rows.map((row) => `${createViewSql}\n${row.pg_get_viewdef}`);
  }

  async importData(sql: string): Promise<any> {
    const fullQuery = joinQueries([
      'BEGIN', sql, 'COMMIT'
    ]);
    try {
      return await this.driverExecuteSingle(fullQuery);
    } catch (ex) {
      log.error("importData", fullQuery, ex);
      await this.driverExecuteSingle('ROLLBACK');
      throw ex;
    }
  }

  getImportSQL(importedData: TableInsert[], isTruncate: boolean): string {
    const { schema, table } = importedData[0];
    const queries = [];
    if (isTruncate) {
      queries.push(`TRUNCATE TABLE ${this.wrapIdentifier(schema)}.${this.wrapIdentifier(table)}`);
    }

    queries.push(buildInsertQueries(this.knex, importedData).join(';'));
    return joinQueries(queries);
  }

  protected async rawExecuteQuery(q: string, options: any): Promise<QueryResult | QueryResult[]> {
    let release = true;
    let connection: PoolClient;
    if (this.runWithConnection) {
      release = false;
      connection = this.runWithConnection.connection;
    } else {
      connection = isConnection(this.conn) ? this.conn.connection : await this.conn.pool.connect();
    }

    const value =  await this.runQuery(connection, q, options)
    if (release) {
      connection.release();
    }
    return value;
  }

  // ************************************************************************************
  // PUBLIC FOR TESTING
  // ************************************************************************************

  parseFields(fields: any[], rowResults: boolean) {
    return fields.map((field, idx) => {
      field.dataType = dataTypes[field.dataTypeID] || 'user-defined'
      field.id = rowResults ? `c${idx}` : field.name
      return field
    })
  }

  parseRowQueryResult(data: QueryResult, command: string, rowResults: boolean): NgQueryResult {
    const fields = this.parseFields(data.fields, rowResults)
    const fieldIds = fields.map(f => f.id)
    const isSelect = data.command === 'SELECT';
    const rowCount = data.rowCount || data.rows?.length || 0
    return {
      command: command || data.command,
      rows: rowResults ? data.rows.map(r => _.zipObject(fieldIds, r)) : data.rows,
      fields: fields,
      rowCount: rowCount,
      affectedRows: !isSelect && !isNaN(data.rowCount) ? data.rowCount : undefined,
    };
  }

  buildSelectTopQueries(options: STQOptions): STQResults {
    const filters = options.filters
    const orderBy = options.orderBy
    const selects = options.selects ?? ['*']
    let orderByString = ""
    let filterString = ""
    let params: (string | string[])[] = []

    if (orderBy && orderBy.length > 0) {
      orderByString = "ORDER BY " + (orderBy.map((item) => {
        if (_.isObject(item)) {
          return `${wrapIdentifier(item.field)} ${item.dir.toUpperCase()}`
        } else {
          return wrapIdentifier(item)
        }
      })).join(",")
    }

    if (_.isString(filters)) {
      filterString = `WHERE ${filters}`
    } else if (filters && filters.length > 0) {
      let paramIdx = 1
      const allFilters = filters.map((item) => {
        if (item.type === 'in' && _.isArray(item.value)) {
          const values = item.value.map((v, idx) => {
            return options.inlineParams
              ? knex.raw('?', [v]).toQuery()
              : `$${paramIdx + idx}`
          })
          paramIdx += values.length
          return `${wrapIdentifier(item.field)} ${item.type.toUpperCase()} (${values.join(',')})`
        }
        const value = options.inlineParams
          ? knex.raw('?', [item.value]).toQuery()
          : `$${paramIdx}`
        paramIdx += 1
        return `${wrapIdentifier(item.field)} ${item.type.toUpperCase()} ${value}`
      })
      filterString = "WHERE " + joinFilters(allFilters, filters)

      params = filters.flatMap((item) => {
        return _.isArray(item.value) ? item.value : [item.value]
      })
    }

    const selectSQL = `SELECT ${selects.join(', ')}`
    const baseSQL = `
      FROM ${wrapIdentifier(options.schema)}.${wrapIdentifier(options.table)}
      ${filterString}
    `

    // if we're not filtering data we want the optimized approximation of row count
    // rather than a legit row count.
    const countQuery = this.countQuery(options, baseSQL);

    const query = `
      ${selectSQL} ${baseSQL}
      ${orderByString}
      ${_.isNumber(options.limit) ? `LIMIT ${options.limit}` : ''}
      ${_.isNumber(options.offset) ? `OFFSET ${options.offset}` : ''}
      `
    return {
      query, countQuery, params
    }
  }
  // ************************************************************************************
  // PROTECTED HELPER FUNCTIONS
  // ************************************************************************************

  protected countQuery(options: STQOptions, baseSQL: string): string {
    // This comes from this PR, it provides approximate counts for PSQL
    // https://github.com/beekeeper-studio/beekeeper-studio/issues/311#issuecomment-788325650
    // however not using the complex query, just the simple one from the psql docs
    // https://wiki.postgresql.org/wiki/Count_estimate
    // however it doesn't work in redshift or cockroach.
    const tuplesQuery = `
      SELECT
        reltuples as total
      FROM
        pg_class
      where
          oid = '${wrapIdentifier(options.schema)}.${wrapIdentifier(options.table)}'::regclass
    `;

    return !options.filters && !options.forceSlow ? tuplesQuery : `SELECT count(*) as total ${baseSQL}`;
  }

  protected tableName(table: string, schema: string = this._defaultSchema): string{
    return schema ? `${PD.wrapIdentifier(schema)}.${PD.wrapIdentifier(table)}` : PD.wrapIdentifier(table);
  }

  protected wrapTable(table: string, schema: string = this._defaultSchema) {
    if (!schema) return wrapIdentifier(table);
    return `${wrapIdentifier(schema)}.${wrapIdentifier(table)}`;
  }

  protected async getTableOwner(table: string, schema: string) {
    const sql = `select tableowner from pg_catalog.pg_tables where tablename = $1 and schemaname = $2`
    const result = await this.driverExecuteSingle(sql, { params: [table, schema]});
    return result.rows[0]?.tableowner;
  }

  protected async configDatabase(server: IDbConnectionServer, database: { database: string}) {
    const config: PoolConfig = {
      host: server.config.host,
      port: server.config.port || undefined,
      password: server.config.password || undefined,
      database: database.database,
      max: 8, // max idle connections per time (30 secs)
      connectionTimeoutMillis: globals.psqlTimeout,
      idleTimeoutMillis: globals.psqlIdleTimeout,
    };

    return this.configurePool(config, server, null);
  }

  protected configurePool(config: PoolConfig, server: IDbConnectionServer, tempUser: string) {
    if (tempUser) {
      config.user = tempUser
    } else if (server.config.user) {
      config.user = server.config.user
    } else if (server.config.osUser) {
      config.user = server.config.osUser
    }

    if(server.config.socketPathEnabled) {
      config.host = server.config.socketPath;
      config.port = null;
      return config;
    }

    if (server.sshTunnel) {
      config.host = server.config.localHost;
      config.port = server.config.localPort;
    }

    if (server.config.ssl) {

      config.ssl = { }

      if (server.config.sslCaFile) {
        config.ssl.ca = readFileSync(server.config.sslCaFile);
      }

      if (server.config.sslCertFile) {
        config.ssl.cert = readFileSync(server.config.sslCertFile);
      }

      if (server.config.sslKeyFile) {
        config.ssl.key = readFileSync(server.config.sslKeyFile);
      }
      if (!config.ssl.key && !config.ssl.ca && !config.ssl.cert) {
        // TODO: provide this as an option in settings
        // not per-connection
        // How it works:
        // if false, cert can be self-signed
        // if true, has to be from a public CA
        // Heroku certs are self-signed.
        // if you provide ca/cert/key files, it overrides this
        config.ssl.rejectUnauthorized = false
      } else {
        config.ssl.rejectUnauthorized = server.config.sslRejectUnauthorized
      }
    }
    return config;
  }

  protected async getTypes(): Promise<any> {
    let sql = `
      SELECT      n.nspname as schema, t.typname as typename, t.oid::int4 as typeid
      FROM        pg_type t
      LEFT JOIN   pg_catalog.pg_namespace n ON n.oid = t.typnamespace
      WHERE       (t.typrelid = 0 OR (SELECT c.relkind = 'c' FROM pg_catalog.pg_class c WHERE c.oid = t.typrelid))
      AND     n.nspname NOT IN ('pg_catalog', 'information_schema')
    `
    if (this.version.number < 80300) {
      sql += ` AND     t.typname !~ '^_';`;
    } else {
      sql += ` AND     NOT EXISTS(SELECT 1 FROM pg_catalog.pg_type el WHERE el.oid = t.typelem AND el.typarray = t.oid);`;
    }

    const data = await this.driverExecuteSingle(sql);
    const result: any = {}
    data.rows.forEach((row: any) => {
      result[row.typeid] = row.typename
    })
    _.merge(result, _.invert(pg.types.builtins))
    result[1009] = 'array'
    return result
  }

  // ************************************************************************************
  // PRIVATE HELPER FUNCTIONS
  // NOTE (@day): some of this may need to be protected so redshift and cockroach have access to them
  // ************************************************************************************

  private async cacheConnection() {
    this.runWithConnection = {
      connection: await this.conn.pool.connect()
    };
  }

  private releaseCachedConnection() {
    this.runWithConnection.connection.release();
    this.runWithConnection = null;
  }

  private async runQuery(connection: PoolClient, query: string, options: any): Promise<QueryResult | QueryResult[]> {
    const args = {
      text: query,
      values: options.params,
      multiResult: options.multiple,
      rowMode: options.arrayMode ? 'array' : undefined
    };

    // node-postgres has support for Promise query
    // but that always returns the "fields" property empty
    return new Promise((resolve, reject) => {
      log.info('RUNNING', query, options.params);
      connection.query(args, (err: Error, data: QueryResult | QueryResult[]) => {
        if (err) return reject(err);
        let qr: QueryResult | QueryResult[];
        if (args.multiResult) {
          qr = Array.isArray(data) ? data : [data];
        } else {
          qr = Array.isArray(data) ? data[0] : data;
        }
        resolve(qr);
      });
    });
  }

  private async insertRows(rawInserts: TableInsert[]) {
    const columnsList = await Promise.all(rawInserts.map((insert) => {
      return this.listTableColumns(insert.table, insert.schema);
    }));

    const fixedInserts = rawInserts.map((insert, idx) => {
      const result = { ...insert};
      const columns = columnsList[idx];
      result.data = result.data.map((obj) => {
        return _.mapValues(obj, (value, key) => {
          const column = columns.find((c) => c.columnName === key);
          // fix: we used to serialize arrays before this, now we pass them as
          // json arrays properly
          return this.normalizeValue(value, column.dataType);
        })
      })
      return result;
    })

    await this.driverExecuteSingle(buildInsertQueries(this.knex, fixedInserts).join(";"));

    return true;
  }

  private async updateValues(rawUpdates: TableUpdate[]): Promise<TableUpdateResult[]> {
    const updates = rawUpdates.map((update) => {
      const result = { ...update };
      result.value = this.normalizeValue(update.value, update.columnType);
      return result;
    })
    log.info("applying updates", updates);
    let results: TableUpdateResult[] = [];
    await this.driverExecuteSingle(buildUpdateQueries(this.knex, updates).join(";"));
    // NOTE (@day): this could be a weird issue, we shall see
    const data = await this.driverExecuteSingle(buildSelectQueriesFromUpdates(this.knex, updates).join(";"));
    results = [data.rows[0]];

    return results;
  }

  private async deleteRows(deletes: TableDelete[]) {
    await this.driverExecuteSingle(buildDeleteQueries(this.knex, deletes).join(";"));

    return true
  }

  /**
   * Gets the version details for the connection.
   *
   * Example version strings:
   * CockroachDB CCL v1.1.0 (linux amd64, built 2017/10/12 14:50:18, go1.8.3)
   * CockroachDB CCL v20.1.1 (x86_64-unknown-linux-gnu, built 2020/05/19 14:46:06, go1.13.9)
   *
   * PostgreSQL 9.4.26 on x86_64-pc-linux-gnu (Debian 9.4.26-1.pgdg90+1), compiled by gcc (Debian 6.3.0-18+deb9u1) 6.3.0 20170516, 64-bit
   * PostgreSQL 12.3 (Debian 12.3-1.pgdg100+1) on x86_64-pc-linux-gnu, compiled by gcc (Debian 8.3.0-6) 8.3.0, 64-bit
   *
   * PostgreSQL 8.0.2 on i686-pc-linux-gnu, compiled by GCC gcc (GCC) 3.4.2 20041017 (Red Hat 3.4.2-6.fc3), Redshift 1.0.12103
   */
  private async getVersion(): Promise<VersionInfo> {
    const { version } = (await this.driverExecuteSingle("select version()")).rows[0]

    if (!version) {
      return {
        version: '',
        number: 0,
        hasPartitions: false
      }
    }

    const isCockroach = version.toLowerCase().includes('cockroachdb')
    const isRedshift = version.toLowerCase().includes('redshift')
    const isPostgres = !isCockroach && !isRedshift
    const number = parseInt(
        version.split(" ")[isPostgres ? 1 : 2].replace(/(^v)|(,$)/ig, '').split(".").map((s: string) => s.padStart(2, "0")).join("").padEnd(6, "0"),
        10
      );
    return {
      version,
      number,
      hasPartitions: (isPostgres && number >= 100000), //for future cochroach support?: || (isCockroach && number >= 200070)
    }
  }



  private async getEntityType(
    table: string,
    schema: string
  ): Promise<string | null> {
    const query = `
      select table_type as tt from information_schema.tables
      where table_name = $1 and table_schema = $2
      `
    const result = await this.driverExecuteSingle(query, { params: [table, schema]})
    return result.rows[0]? result.rows[0]['tt'] : null
  }

  private async _selectTopSql(
    table: string,
    offset: number,
    limit: number,
    orderBy: OrderBy[],
    filters: TableFilter[] | string,
    schema = "public",
    selects = ["*"],
    inlineParams?: boolean,
  ): Promise<STQResults> {
    return this.buildSelectTopQueries({
      table,
      offset,
      limit,
      orderBy,
      filters,
      selects,
      schema,
      version: this.version,
      inlineParams
    })
  }





  // If a type starts with an underscore - it's an array
  // so we need to turn the string representation back to an array
  // if a type is BYTEA, decodes BASE64 URL encoded to hex
  private normalizeValue(value: string, columnType: string) {
    if (columnType?.startsWith('_') && _.isString(value)) {
      return JSON.parse(value)
    } else if (columnType === 'bytea' && value) {
      return '\\x' + base64.decode(value, 'hex')
    }
    return value
  }

  private async getSchema() {
    const sql = 'SELECT CURRENT_SCHEMA() AS schema';

    const data = await this.driverExecuteSingle(sql);
    return data.rows[0].schema;
  }

  private identifyCommands(queryText: string) {
    try {
      return identify(queryText);
    } catch (err) {
      return [];
    }
  }

}


/**
 * Do not convert DATE types to JS date.
 * It ignores of applying a wrong timezone to the date.
 *
 * See also: https://github.com/brianc/node-postgres/issues/285
 * (and note that the code refrenced in /lib/textParsers.js has been broken out into it own module
 * so it now lives in https://github.com/brianc/node-pg-types/blob/master/lib/textParsers.js#L175)
 *
 * TODO: do not convert as well these same types with array (types 1115, 1182, 1185)
 */
pg.types.setTypeParser(pg.types.builtins.DATE,        'text', (val) => val); // date
pg.types.setTypeParser(pg.types.builtins.TIMESTAMP,   'text', (val) => val); // timestamp without timezone
pg.types.setTypeParser(pg.types.builtins.TIMESTAMPTZ, 'text', (val) => val); // timestamp
pg.types.setTypeParser(pg.types.builtins.INTERVAL,    'text', (val) => val); // interval (Issue #1442 "BUG: INTERVAL columns receive wrong value when cloning row)

/**
 * Convert BYTEA type encoded to hex with '\x' prefix to BASE64 URL (without '+' and '=').
 */
pg.types.setTypeParser(17, 'text', (val) => val ? base64.encode(val.substring(2), 'hex') : '');

export function wrapIdentifier(value: string): string {
  if (value === '*') return value;
  const matched = value.match(/(.*?)(\[[0-9]\])/); // eslint-disable-line no-useless-escape
  if (matched) return wrapIdentifier(matched[1]) + matched[2];
  return `"${value.replaceAll(/"/g, '""')}"`;
}<|MERGE_RESOLUTION|>--- conflicted
+++ resolved
@@ -343,11 +343,8 @@
       nullable: row.is_nullable === 'YES',
       defaultValue: row.column_default,
       ordinalPosition: Number(row.ordinal_position),
-<<<<<<< HEAD
-      hasDefault: !_.isNil(row.column_default)
-=======
+      hasDefault: !_.isNil(row.column_default),
       generated: row.is_generated === 'ALWAYS' || row.is_generated === 'YES',
->>>>>>> f863388e
     }));
   }
 
