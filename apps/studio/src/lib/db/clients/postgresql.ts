
// Copyright (c) 2015 The SQLECTRON Team 
import { readFileSync } from 'fs';

import pg, { QueryResult, PoolConfig, PoolClient } from 'pg';
import { identify } from 'sql-query-identifier';
import _  from 'lodash'
import knexlib from 'knex'
import logRaw from 'electron-log'

<<<<<<< HEAD
import { DatabaseClient, IDbConnectionServerConfig, DatabaseElement } from '../client'
import { AWSCredentials, ClusterCredentialConfiguration, RedshiftCredentialResolver } from '../authentication/amazon-redshift';
import { FilterOptions, OrderBy, TableFilter, TableUpdateResult, TableResult, Routine, TableChanges, TableInsert, TableUpdate, TableDelete, DatabaseFilterOptions, SchemaFilterOptions, NgQueryResult, StreamResults, ExtendedTableColumn, PrimaryKeyColumn, TableIndex, IndexedColumn, } from "../models";
import { buildDatabaseFilter, buildDeleteQueries, buildInsertQuery, buildInsertQueries, buildSchemaFilter, buildSelectQueriesFromUpdates, buildUpdateQueries, escapeString, joinQueries, applyChangesSql } from './utils';
=======
import { DatabaseElement, IDbConnectionServer, IDbConnectionDatabase } from '../types'
import { FilterOptions, OrderBy, TableFilter, TableUpdateResult, TableResult, Routine, TableChanges, TableInsert, TableUpdate, TableDelete, DatabaseFilterOptions, SchemaFilterOptions, NgQueryResult, StreamResults, ExtendedTableColumn, PrimaryKeyColumn, TableIndex, IndexedColumn, CancelableQuery, SupportedFeatures, TableColumn, TableOrView, TableProperties, TableTrigger, TablePartition, } from "../models";
import { buildDatabseFilter, buildDeleteQueries, buildInsertQueries, buildSchemaFilter, buildSelectQueriesFromUpdates, buildUpdateQueries, escapeString, applyChangesSql } from './utils';
>>>>>>> 0dd3d644
import { createCancelablePromise, joinFilters } from '../../../common/utils';
import { errors } from '../../errors';
import globals from '../../../common/globals';
import { HasPool, VersionInfo, HasConnection } from './postgresql/types'
import { PsqlCursor } from './postgresql/PsqlCursor';
import { PostgresqlChangeBuilder } from '@shared/lib/sql/change_builder/PostgresqlChangeBuilder';
import { AlterPartitionsSpec, TableKey } from '@shared/lib/dialects/models';
import { PostgresData } from '@shared/lib/dialects/postgresql';
import { BasicDatabaseClient, ExecutionContext, QueryLogOptions } from './BasicDatabaseClient';
import { ChangeBuilderBase } from '@shared/lib/sql/change_builder/ChangeBuilderBase';
import { defaultCreateScript, postgres10CreateScript } from './postgresql/scripts';


const base64 = require('base64-url'); // eslint-disable-line
const PD = PostgresData
function isConnection(x: any): x is HasConnection {
  return x.connection !== undefined
}

const log = logRaw.scope('postgresql')
const logger = () => log

const knex = knexlib({ client: 'pg'})

const pgErrors = {
  CANCELED: '57014',
};

const dataTypes: any = {}

export interface STQOptions {
  table: string,
  orderBy?: OrderBy[],
  filters?: TableFilter[] | string,
  offset?: number,
  limit?: number,
  schema: string,
  version: VersionInfo
  forceSlow?: boolean,
  selects?: string[],
  inlineParams?: boolean
}

interface STQResults {
  query: string,
  countQuery: string,
  params: (string | string[])[],

}

const postgresContext = {
  getExecutionContext(): ExecutionContext {
    return null;
  },
  logQuery(_query: string, _options: QueryLogOptions, _context: ExecutionContext): Promise<number | string> {
    return null;
  }
};

export class PostgresClient extends BasicDatabaseClient<QueryResult> {
  version: VersionInfo;
  conn: HasPool;
  runWithConnection: HasConnection;
  _defaultSchema: string;
  dataTypes: any;
  server: IDbConnectionServer;
  database: IDbConnectionDatabase;
  
  constructor(server: IDbConnectionServer, database: IDbConnectionDatabase) {
    super(knex, postgresContext);

    this.server = server;
    this.database = database;
  }

  versionString(): string {
    return this.version.version.split(" on ")[0];
  }

  getBuilder(table: string, schema: string = this._defaultSchema): ChangeBuilderBase {
    return new PostgresqlChangeBuilder(table, schema);
  }

  supportedFeatures(): SupportedFeatures {
    const hasPartitions = this.version.number >= 100000;
    return {
      customRoutines: true,
      comments: true,
      properties: true,
      partitions: hasPartitions,
      editPartitions: hasPartitions
    };
  }

  async connect(): Promise<void> {
    // For tests
    if (!this.server && !this.database) {
      return;
    }
    const dbConfig = await this.configDatabase(this.server, this.database);

    this.conn = {
      pool: new pg.Pool(dbConfig)
    };

    logger().debug('connected');
    this._defaultSchema = await this.getSchema();
    this.version = await this.getVersion();
    this.dataTypes = await this.getTypes();
  }

  async disconnect(): Promise<void> {
    this.conn.pool.end();
  }

  async listTables(_db: string, filter?: FilterOptions): Promise<TableOrView[]> {
    const schemaFilter = buildSchemaFilter(filter, 'table_schema');

    let sql = `
      SELECT
        t.table_schema as schema,
        t.table_name as name,
    `;

    if (this.version.hasPartitions) {
      sql += `
          pc.relkind as tabletype,
          parent_pc.relkind as parenttype
        FROM information_schema.tables AS t
        JOIN pg_class AS pc
          ON t.table_name = pc.relname AND quote_ident(t.table_schema) = pc.relnamespace::regnamespace::text
        LEFT OUTER JOIN pg_inherits AS i
          ON pc.oid = i.inhrelid
        LEFT OUTER JOIN pg_class AS parent_pc
          ON parent_pc.oid = i.inhparent
        WHERE t.table_type NOT LIKE '%VIEW%'
      `;
    } else {
      sql += `
          'r' AS tabletype,
          'r' AS parenttype
        FROM information_schema.tables AS t
        WHERE t.table_type NOT LIKE '%VIEW%'
      `;
    }

    sql += `
      ${schemaFilter ? `AND ${schemaFilter}` : ''}
      ORDER BY t.table_schema, t.table_name
    `;

    const data = await this.driverExecuteSingle(sql);

    return data.rows;
  }

  async listTablePartitions(table: string, schema: string = this._defaultSchema): Promise<TablePartition[]> {
    if (!this.version.hasPartitions) return null;

    const sql = this.knex.raw(`
        SELECT
          ps.schemaname AS schema,
          ps.relname AS name,
          pg_get_expr(pt.relpartbound, pt.oid, true) AS expression
        FROM pg_class base_tb
          JOIN pg_inherits i              ON i.inhparent = base_tb.oid
          JOIN pg_class pt                ON pt.oid = i.inhrelid
          JOIN pg_stat_all_tables ps      ON ps.relid = i.inhrelid
          JOIN pg_namespace nmsp_parent   ON nmsp_parent.oid = base_tb.relnamespace
        WHERE nmsp_parent.nspname = ? AND base_tb.relname = ? AND base_tb.relkind = 'p';
      `, [schema, table]).toQuery();

    const data = await this.driverExecuteSingle(sql);
    return data.rows;
  }

  async listViews(filter: FilterOptions = { schema: 'public' }): Promise<TableOrView[]> {
    const schemaFilter = buildSchemaFilter(filter, 'table_schema');
    const sql = `
      SELECT
        table_schema as schema,
        table_name as name
      FROM information_schema.views
      ${schemaFilter ? `WHERE ${schemaFilter}` : ''}
      ORDER BY table_schema, table_name
    `;

    const data = await this.driverExecuteSingle(sql);

    return data.rows;
  }

  async listRoutines(filter?: FilterOptions): Promise<Routine[]> {
    const schemaFilter = buildSchemaFilter(filter, 'r.routine_schema');
    const sql = `
      SELECT
        r.specific_name as id,
        r.routine_schema as routine_schema,
        r.routine_name as name,
        r.routine_type as routine_type,
        r.data_type as data_type
      FROM INFORMATION_SCHEMA.ROUTINES r
      where r.routine_schema not in ('sys', 'information_schema',
                                  'pg_catalog', 'performance_schema')
      ${schemaFilter ? `AND ${schemaFilter}` : ''}
      ORDER BY routine_schema, routine_name
    `;

    const paramsSQL = `
      select
          r.routine_schema as routine_schema,
          r.specific_name as specific_name,
          p.parameter_name as parameter_name,
          p.character_maximum_length as char_length,
          p.data_type as data_type
    from information_schema.routines r
    left join information_schema.parameters p
              on p.specific_schema = r.routine_schema
              and p.specific_name = r.specific_name
    where r.routine_schema not in ('sys', 'information_schema',
                                  'pg_catalog', 'performance_schema')
      ${schemaFilter ? `AND ${schemaFilter}` : ''}

        AND p.parameter_mode = 'IN'
    order by r.routine_schema,
            r.specific_name,
            p.ordinal_position;

    `

    const data = await this.driverExecuteSingle(sql);
    const paramsData = await this.driverExecuteSingle(paramsSQL);
    const grouped = _.groupBy(paramsData.rows, 'specific_name');

    return data.rows.map((row) => {
      const params = grouped[row.id] || [];
      return {
        schema: row.routine_schema,
        name: row.name,
        type: row.routine_type ? row.routine_type.toLowerCase() : 'function',
        returnType: row.data_type,
        entityType: 'routine',
        id: row.id,
        routineParams: params.map((p, i) => {
          return {
            name: p.parameter_name || `arg${i+1}`,
            type: p.data_type,
            length: p.char_length || undefined
          };
        })
      };
    });
  }
  async listMaterializedViewColumns(_db: string, table: string, schema: string = this._defaultSchema): Promise<TableColumn[]> {
    const clause = table ? `AND s.nspname = $1 AND t.relname = $2` : '';
    if (table && !schema) {
      throw new Error("Cannot get columns for '${table}, no schema provided'")
    }
    const sql = `
      SELECT s.nspname, t.relname, a.attname,
            pg_catalog.format_type(a.atttypid, a.atttypmod) as data_type,
            a.attnotnull
      FROM pg_attribute a
        JOIN pg_class t on a.attrelid = t.oid
        JOIN pg_namespace s on t.relnamespace = s.oid
      WHERE a.attnum > 0
        AND NOT a.attisdropped
        ${clause}
      ORDER BY a.attnum;
    `;
    const params = table ? [schema, table] : [];
    const data = await this.driverExecuteSingle(sql, { params });
    return data.rows.map((row) => ({
      schemaName: row.nspname,
      tableName: row.relname,
      columnName: row.attname,
      dataType: row.data_type
    }));
  }

  async listTableColumns(_db: string, table?: string, schema: string = this._defaultSchema): Promise<ExtendedTableColumn[]> {
    // if you provide table, you have to provide schema
    const clause = table ? "WHERE table_schema = $1 AND table_name = $2" : ""
    const params = table ? [schema, table] : []
    if (table && !schema) {
      throw new Error(`Table '${table}' provided for listTableColumns, but no schema name`)
    }

    const sql = `
      SELECT
        table_schema,
        table_name,
        column_name,
        is_nullable,
        ordinal_position,
        column_default,
        CASE
          WHEN character_maximum_length is not null  and udt_name != 'text'
            THEN udt_name || '(' || character_maximum_length::varchar(255) || ')'
          WHEN numeric_precision is not null and numeric_scale is not null
          	THEN udt_name || '(' || numeric_precision::varchar(255) || ',' || numeric_scale::varchar(255) || ')'
          WHEN numeric_precision is not null and numeric_scale is null
            THEN udt_name || '(' || numeric_precision::varchar(255) || ')'
          WHEN datetime_precision is not null AND udt_name != 'date' THEN
            udt_name || '(' || datetime_precision::varchar(255) || ')'
          ELSE udt_name
        END as data_type
      FROM information_schema.columns
      ${clause}
      ORDER BY table_schema, table_name, ordinal_position
    `;

    const data = await this.driverExecuteSingle(sql, { params });

    return data.rows.map((row: any) => ({
      schemaName: row.table_schema,
      tableName: row.table_name,
      columnName: row.column_name,
      dataType: row.data_type,
      nullable: row.is_nullable === 'YES',
      defaultValue: row.column_default,
      ordinalPosition: Number(row.ordinal_position),
    }));
  }

  async listTableTriggers(table: string, schema: string = this._defaultSchema): Promise<TableTrigger[]> {
    // action_timing has taken over from condition_timing
    // condition_timing was last used in PostgreSQL version 9.0
    // which is not supported anymore since 08 Oct 2015.
    // From version 9.1 onwards, released 08 Sep 2011,
    // action_timing was used instead
    const timing_column = this.version.number <= 90000 ? 'condition_timing' : 'action_timing'
    const sql = `
      SELECT
        trigger_name,
        ${timing_column} as timing,
        event_manipulation as manipulation,
        action_statement as action,
        action_condition as condition
      FROM information_schema.triggers
      WHERE event_object_schema = $1
      AND event_object_table = $2
    `
    const params = [
      schema,
      table,
    ];

    const data = await this.driverExecuteSingle(sql, { params });

    return data.rows.map((row) => ({
      name: row.trigger_name,
      timing: row.timing,
      manipulation: row.manipulation,
      action: row.action,
      condition: row.condition,
      table: table,
      schema: schema
    }));
  }

  async listTableIndexes(_db: string, table: string, schema: string = this._defaultSchema): Promise<TableIndex[]> {
    const sql = `
    SELECT i.indexrelid::regclass AS indexname,
        k.i AS index_order,
        i.indexrelid as id,
        i.indisunique,
        i.indisprimary,
        coalesce(a.attname,
                  (('{' || pg_get_expr(
                              i.indexprs,
                              i.indrelid
                          )
                        || '}')::text[]
                  )[k.i]
                ) AS index_column,
        i.indoption[k.i - 1] = 0 AS ascending
      FROM pg_index i
        CROSS JOIN LATERAL (SELECT unnest(i.indkey), generate_subscripts(i.indkey, 1) + 1) AS k(attnum, i)
        LEFT JOIN pg_attribute AS a
            ON i.indrelid = a.attrelid AND k.attnum = a.attnum
        JOIN pg_class t on t.oid = i.indrelid
        JOIN pg_namespace c on c.oid = t.relnamespace
      WHERE
      c.nspname = $1 AND
      t.relname = $2

  `
    const params = [
      schema,
      table,
    ];

    const data = await this.driverExecuteSingle(sql, { params });

    const grouped = _.groupBy(data.rows, 'indexname')

    const result = Object.keys(grouped).map((indexName) => {
      const blob = grouped[indexName]
      const unique = blob[0].indisunique
      const id = blob[0].id
      const primary = blob[0].indisprimary
      const columns: IndexedColumn[] = _.sortBy(blob, 'index_order').map((b) => {
        return {
          name: b.index_column,
          order: b.ascending ? 'ASC' : 'DESC'
        }
      })
      const item: TableIndex = {
        table, schema,
        id,
        name: indexName,
        unique,
        primary,
        columns
      }
      return item
    })

    return result
  }

  async listSchemas(_db: string, filter?: SchemaFilterOptions): Promise<string[]> {
    const schemaFilter = buildSchemaFilter(filter);
    const sql = `
      SELECT schema_name
      FROM information_schema.schemata
      ${schemaFilter ? `WHERE ${schemaFilter}` : ''}
      ORDER BY schema_name
    `;

    const data = await this.driverExecuteSingle(sql);

    return data.rows.map((row) => row.schema_name);
  }

  async getTableReferences(table: string, schema: string = this._defaultSchema): Promise<string[]> {
    const sql = `
      SELECT ctu.table_name AS referenced_table_name
      FROM information_schema.table_constraints AS tc
      JOIN information_schema.constraint_table_usage AS ctu
      ON ctu.constraint_name = tc.constraint_name
      WHERE tc.constraint_type = 'FOREIGN KEY' AND tc.table_name = $1
      AND tc.table_schema = $2
    `;

    const params = [
      table,
      schema,
    ];

    const data = await this.driverExecuteSingle(sql, { params });

    return data.rows.map((row) => row.referenced_table_name);
  }

  async getTableKeys(_db: string, table: string, schema: string = this._defaultSchema): Promise<TableKey[]> {
    const sql = `
      SELECT
        kcu.constraint_schema AS from_schema,
        kcu.table_name AS from_table,
        STRING_AGG(kcu.column_name, ',' ORDER BY kcu.ordinal_position) AS from_column,
        rc.unique_constraint_schema AS to_schema,
        tc.constraint_name,
        rc.update_rule,
        rc.delete_rule,
        (
          SELECT STRING_AGG(kcu2.column_name, ',' ORDER BY kcu2.ordinal_position)
          FROM information_schema.key_column_usage AS kcu2
          WHERE kcu2.constraint_name = rc.unique_constraint_name
        ) AS to_column,
        (
          SELECT kcu2.table_name
          FROM information_schema.key_column_usage AS kcu2
          WHERE kcu2.constraint_name = rc.unique_constraint_name LIMIT 1
        ) AS to_table
      FROM
        information_schema.key_column_usage AS kcu
      JOIN
        information_schema.table_constraints AS tc
      ON
        tc.constraint_name = kcu.constraint_name
      JOIN
        information_schema.referential_constraints AS rc
      ON
        rc.constraint_name = kcu.constraint_name
      WHERE
        tc.constraint_type = 'FOREIGN KEY' AND
        kcu.table_schema NOT LIKE 'pg_%' AND
        kcu.table_schema = $2 AND
        kcu.table_name = $1
      GROUP BY
        kcu.constraint_schema,
        kcu.table_name,
        rc.unique_constraint_schema,
        rc.unique_constraint_name,
        tc.constraint_name,
        rc.update_rule,
        rc.delete_rule;
    `;

    const params = [
      table,
      schema,
    ];

    const data = await this.driverExecuteSingle(sql, { params });

    return data.rows.map((row) => ({
      toTable: row.to_table,
      toSchema: row.to_schema,
      toColumn: row.to_column,
      fromTable: row.from_table,
      fromSchema: row.from_schema,
      fromColumn: row.from_column,
      constraintName: row.constraint_name,
      onUpdate: row.update_rule,
      onDelete: row.delete_rule
    }));
  }

  query(queryText: string): CancelableQuery {
    let pid: any = null;
    let canceling = false;
    const cancelable = createCancelablePromise(errors.CANCELED_BY_USER);

    return {
      execute: (async (): Promise<NgQueryResult[]> => {
        const dataPid = await this.driverExecuteSingle('SELECT pg_backend_pid() AS pid');
        const rows = dataPid.rows

        pid = rows[0].pid;

        try {
          const data = await Promise.race([
            cancelable.wait(),
            this.executeQuery(queryText, {arrayMode: true}),
          ]);

          pid = null;

          if(!data) {
            return []
          }

          return data
        } catch (err) {
          if (canceling && err.code === pgErrors.CANCELED) {
            canceling = false;
            err.sqlectronError = 'CANCELED_BY_USER';
          }

          throw err;
        } finally {
          cancelable.discard();
        }
      }).bind(this),

      cancel: (async (): Promise<void> => {
        if (!pid) {
          throw new Error('Query not ready to be canceled');
        }

        canceling = true;
        try {
          const data = await this.driverExecuteSingle(`SELECT pg_cancel_backend(${pid});`);

          const rows = data.rows

          if (!rows[0].pg_cancel_backend) {
            throw new Error(`Failed canceling query with pid ${pid}.`);
          }

          cancelable.cancel();
        } catch (err) {
          canceling = false;
          throw err;
        }
      }).bind(this),
    };
  }

  async executeQuery(queryText: string, options?: any): Promise<NgQueryResult[]> {
    const arrayMode: boolean = options?.arrayMode;
    const data = await this.driverExecuteMultiple(queryText, { arrayMode });

    const commands = this.identifyCommands(queryText).map((item) => item.type);

    return data.map((result, idx) => this.parseRowQueryResult(result, commands[idx], arrayMode));
  }

  async listDatabases(filter?: DatabaseFilterOptions): Promise<string[]> {
    const databaseFilter = buildDatabseFilter(filter, 'datname');
    const sql = `
      SELECT datname
      FROM pg_database
      WHERE datistemplate = $1
      ${databaseFilter ? `AND ${databaseFilter}` : ''}
      ORDER BY datname
    `;

    const params = [false];

<<<<<<< HEAD
export async function listDatabases(conn: Conn, filter?: DatabaseFilterOptions) {
  const databaseFilter = buildDatabaseFilter(filter, 'datname');
  const sql = `
    SELECT datname
    FROM pg_database
    WHERE datistemplate = $1
    ${databaseFilter ? `AND ${databaseFilter}` : ''}
    ORDER BY datname
  `;
=======
    const data = await this.driverExecuteSingle(sql, { params });
>>>>>>> 0dd3d644

    return data.rows.map((row) => row.datname);
  }

  applyChangesSql(changes: TableChanges): string {
    return applyChangesSql(changes, this.knex)
  }

  async applyChanges(changes: TableChanges): Promise<any[]> {
    let results: TableUpdateResult[] = []

    await this.cacheConnection();
    
    await this.driverExecuteSingle('BEGIN')
    log.debug("Applying changes", changes)
    try {
      if (changes.inserts) {
        await this.insertRows(changes.inserts);
      }

      if (changes.updates) {
        results = await this.updateValues(changes.updates)
      }

      if (changes.deletes) {
        await this.deleteRows(changes.deletes)
      }

      await this.driverExecuteSingle('COMMIT')
    } catch (ex) {
      log.error("query exception: ", ex)
      await this.driverExecuteSingle('ROLLBACK');
      throw ex
    }

    this.releaseCachedConnection();
    return results
  }

  getQuerySelectTop(table: string, limit: number, schema: string = this._defaultSchema): string {
    return `SELECT * FROM ${wrapIdentifier(schema)}.${wrapIdentifier(table)} LIMIT ${limit}`;
  }

  async getTableProperties(table: string, schema: string = this._defaultSchema): Promise<TableProperties> {
    const identifier = this.wrapTable(table, schema)

    const statements = [
      `pg_indexes_size('${identifier}') as index_size`,
        `pg_relation_size('${identifier}') as table_size`,
        `obj_description('${identifier}'::regclass) as description`
    ]

    if (this.version.number < 90000) {
      statements[0] = `0 as index_size`
    }

    const sql = `SELECT ${statements.join(",")}`

    const detailsPromise =  this.driverExecuteSingle(sql);

    const triggersPromise = this.listTableTriggers(table, schema);
    const partitionsPromise = this.listTablePartitions(table, schema);

    const [
      result,
      indexes,
      relations,
      triggers,
      partitions,
      owner
    ] = await Promise.all([
      detailsPromise,
      this.listTableIndexes(null, table, schema),
      this.getTableKeys(null, table, schema),
      triggersPromise,
      partitionsPromise,
      this.getTableOwner(table, schema)
    ])

    const props = result.rows.length > 0 ? result.rows[0] : {}
    return {
      description: props.description,
      indexSize: Number(props.index_size),
      size: Number(props.table_size),
      indexes,
      relations,
      triggers,
      partitions,
      owner
    }
  }  

  async getTableCreateScript(table: string, schema: string = this._defaultSchema): Promise<string> {
    // Reference http://stackoverflow.com/a/32885178
    const includesAttIdentify = this.version.number >= 100000;

    const sql = includesAttIdentify ? postgres10CreateScript : defaultCreateScript;
    const params = [
      table,
      schema,
    ];

    const data = await this.driverExecuteSingle(sql, { params });

    return data.rows.map((row) => row.createtable)[0];
  }

  async getViewCreateScript(view: string, schema: string = this._defaultSchema): Promise<string[]> {
    const createViewSql = `CREATE OR REPLACE VIEW ${wrapIdentifier(schema)}.${wrapIdentifier(view)} AS`;

    const sql = 'SELECT pg_get_viewdef($1::regclass, true)';

    const params = [wrapIdentifier(view)];

    const data = await this.driverExecuteSingle(sql, { params });

    return data.rows.map((row) => `${createViewSql}\n${row.pg_get_viewdef}`);
  }

  async getRoutineCreateScript(routine: string, _type: string, schema: string = this._defaultSchema): Promise<string[]> {
    const sql = `
      SELECT pg_get_functiondef(p.oid)
      FROM pg_proc p
      LEFT JOIN pg_catalog.pg_namespace n ON n.oid = p.pronamespace
      WHERE proname = $1
      AND n.nspname = $2
    `;

    const params = [
      routine,
      schema,
    ];

    const data = await this.driverExecuteSingle(sql, { params });

    return data.rows.map((row) => row.pg_get_functiondef);
  }

  async truncateAllTables(_db: string, schema: string = this._defaultSchema): Promise<void> {
    const sql = `
      SELECT quote_ident(table_name) as table_name
      FROM information_schema.tables
      WHERE table_schema = $1
      AND table_type NOT LIKE '%VIEW%'
    `;

    const params = [
      schema,
    ];

    const data = await this.driverExecuteSingle(sql, { params });
    const rows = data.rows

    const truncateAll = rows.map((row) => `
      TRUNCATE TABLE ${wrapIdentifier(schema)}.${wrapIdentifier(row.table_name)}
      RESTART IDENTITY CASCADE;
    `).join('');

    await this.driverExecuteMultiple(truncateAll);
  }  

  async listMaterializedViews(filter?: FilterOptions): Promise<TableOrView[]> {
    if (this.version.number < 90003) {
      return []
    }

    const schemaFilter = buildSchemaFilter(filter, 'schemaname')
    const sql = `
      SELECT
        schemaname as schema,
        matviewname as name
      FROM pg_matviews
      ${schemaFilter ? `WHERE ${schemaFilter}`: ''}
      order by schemaname, matviewname;
    `

    try {
      const data = await this.driverExecuteSingle(sql);
      return data.rows;
    } catch (error) {
      log.warn("Unable to fetch materialized views", error)
      return []
    }
  }

  async getPrimaryKey(db: string, table: string, schema: string = this._defaultSchema): Promise<string> {
    const keys = await this.getPrimaryKeys(db, table, schema)
    return keys.length === 1 ? keys[0].columnName : null
  }

  async getPrimaryKeys(_db: string, table: string, schema: string = this._defaultSchema): Promise<PrimaryKeyColumn[]> {
    const tablename = PD.escapeString(this.tableName(table, schema), true)
    const query = `
      SELECT
        a.attname as column_name,
        format_type(a.atttypid, a.atttypmod) AS data_type,
        a.attnum as position
      FROM   pg_index i
      JOIN   pg_attribute a ON a.attrelid = i.indrelid
                          AND a.attnum = ANY(i.indkey)
      WHERE  i.indrelid = ${tablename}::regclass
      AND    i.indisprimary
      ORDER BY a.attnum
    `
    const data = await this.driverExecuteSingle(query)
    if (data.rows) {
      return data.rows.map((r) => ({
        columnName: r.column_name,
        position: r.position
      }))
    } else {
      return []
    }
  }

  async getTableLength(table: string, schema: string = this._defaultSchema): Promise<number> {
    const tableType = await this.getEntityType(table, schema)
    const forceSlow = !tableType || tableType !== 'BASE_TABLE'
    const { countQuery, params } = this.buildSelectTopQueries({ table, schema, filters: undefined, version: this.version, forceSlow})
    const countResults = await this.driverExecuteSingle(countQuery, { params: params })
    const rowWithTotal = countResults.rows.find((row: any) => { return row.total })
    const totalRecords = rowWithTotal ? rowWithTotal.total : 0
    return totalRecords
  }

  async selectTop(table: string, offset: number, limit: number, orderBy: OrderBy[], filters: string | TableFilter[], schema: string = this._defaultSchema, selects?: string[]): Promise<TableResult> {
    const qs = await this._selectTopSql(table, offset, limit, orderBy, filters, schema, selects)
    const result = await this.driverExecuteSingle(qs.query, { params: qs.params })
    return {
      result: result.rows,
      fields: result.fields.map(f => f.name)
    }
  }

  async selectTopSql(table: string, offset: number, limit: number, orderBy: OrderBy[], filters: string | TableFilter[], schema: string = this._defaultSchema, selects?: string[]): Promise<string> {
    const qs = await this._selectTopSql(table, offset, limit, orderBy, filters, schema, selects, true)
    return qs.query
  }

  async selectTopStream(db: string, table: string, orderBy: OrderBy[], filters: string | TableFilter[], chunkSize: number, schema: string = this._defaultSchema): Promise<StreamResults> {
    const qs = this.buildSelectTopQueries({
      table, orderBy, filters, version: this.version, schema
    })
    // const cursor = new Cursor(qs.query, qs.params)
    const countResults = await this.driverExecuteSingle(qs.countQuery, {params: qs.params})
    const rowWithTotal = countResults.rows.find((row: any) => { return row.total })
    const totalRecords = rowWithTotal ? Number(rowWithTotal.total) : 0
    const columns = await this.listTableColumns(db, table, schema)

    const cursorOpts = {
      query: qs.query,
      params: qs.params,
      conn: this.conn,
      chunkSize
    }

    return {
      totalRows: totalRecords,
      columns,
      cursor: new PsqlCursor(cursorOpts)
    }
  }

  async queryStream(_db: string, query: string, chunkSize: number): Promise<StreamResults> {
    const cursorOpts = {
      query: query,
      params: [],
      conn: this.conn,
      chunkSize
    }

    return {
      totalRows: undefined, // totalRecords,
      columns: undefined, // columns,
      cursor: new PsqlCursor(cursorOpts)
    }
  }

  wrapIdentifier(value: string): string {
    if (value === '*') return value;
    const matched = value.match(/(.*?)(\[[0-9]\])/); // eslint-disable-line no-useless-escape
    if (matched) return this.wrapIdentifier(matched[1]) + matched[2];
    return `"${value.replaceAll(/"/g, '""')}"`;
  }

  async setTableDescription(table: string, description: string, schema: string = this._defaultSchema): Promise<string> {
    const identifier = this.wrapTable(table, schema)
    const comment  = escapeString(description)
    const sql = `COMMENT ON TABLE ${identifier} IS '${comment}'`
    await this.driverExecuteSingle(sql)
    const result = await this.getTableProperties(table, schema)
    return result?.description
  }

  async dropElement(elementName: string, typeOfElement: DatabaseElement, schema: string = this._defaultSchema): Promise<void> {
    const sql = `DROP ${PD.wrapLiteral(DatabaseElement[typeOfElement])} ${this.wrapIdentifier(schema)}.${this.wrapIdentifier(elementName)}`

    await this.driverExecuteSingle(sql)
  }

  async truncateElement(elementName: string, typeOfElement: DatabaseElement, schema: string = this._defaultSchema): Promise<void> {
    const sql = `TRUNCATE ${PD.wrapLiteral(typeOfElement)} ${wrapIdentifier(schema)}.${wrapIdentifier(elementName)}`

    await this.driverExecuteSingle(sql)
  }

  async duplicateTable(tableName: string, duplicateTableName: string, schema: string = this._defaultSchema): Promise<void> {
    const sql = this.duplicateTableSql(tableName, duplicateTableName, schema);

    await this.driverExecuteSingle(sql);
  }

  duplicateTableSql(tableName: string, duplicateTableName: string, schema: string = this._defaultSchema): string {
    const sql = `
      CREATE TABLE ${wrapIdentifier(schema)}.${wrapIdentifier(duplicateTableName)} AS
      SELECT * FROM ${wrapIdentifier(schema)}.${wrapIdentifier(tableName)}
    `;

    return sql;
  }

  async listCharsets(): Promise<string[]> {
    return PD.charsets
  }

  async getDefaultCharset(): Promise<string> {
    return 'UTF8'
  }

  async listCollations(_charset: string): Promise<string[]> {
    return []
  }

  async createDatabase(databaseName: string, charset: string, _collation: string): Promise<void> {
    const { number: versionAsInteger } = this.version;

    let sql = `create database ${wrapIdentifier(databaseName)} encoding ${wrapIdentifier(charset)}`;

    // postgres 9 seems to freak out if the charset isn't wrapped in single quotes and also requires the template https://www.postgresql.org/docs/9.3/sql-createdatabase.html
    // later version don't seem to care
    if (versionAsInteger < 100000) {
      sql = `create database ${wrapIdentifier(databaseName)} encoding '${charset}' template template0`;
    }

    await this.driverExecuteSingle(sql)
  }

  createDatabaseSQL(): string {
    throw new Error('Method not implemented.');
  }

  
  alterPartitionSql(payload: AlterPartitionsSpec): string {
    const { table } = payload;
    const builder = new PostgresqlChangeBuilder(table);
    const creates = builder.createPartitions(payload.adds);
    const alters = builder.alterPartitions(payload.alterations);
    const detaches = builder.detachPartitions(payload.detaches);
    return [creates, alters, detaches].filter((f) => !!f).join(";")
  }

  async alterPartition(payload: AlterPartitionsSpec): Promise<void> {
    const query = this.alterPartitionSql(payload)
    await this.driverExecuteSingle(query);
  }


  async getMaterializedViewCreateScript(view: string, schema: string) {
    const createViewSql = `CREATE OR REPLACE MATERIALIZED VIEW ${wrapIdentifier(schema)}.${view} AS`;

    const sql = 'SELECT pg_get_viewdef($1::regclass, true)';

    const params = [view];

    const data = await this.driverExecuteSingle(sql, { params });

    return data.rows.map((row) => `${createViewSql}\n${row.pg_get_viewdef}`);
  }

  protected async rawExecuteQuery(q: string, options: any): Promise<QueryResult | QueryResult[]> {
    let release = true;
    let connection: PoolClient;
    if (this.runWithConnection) {
      release = false;
      connection = this.runWithConnection.connection;
    } else {
      connection = isConnection(this.conn) ? this.conn.connection : await this.conn.pool.connect(); 
    }

    try {
      return await this.runQuery(connection, q, options)
    } finally {
      if (release) {
        connection.release();
      }
    }
  }

  // ************************************************************************************
  // PUBLIC FOR TESTING
  // ************************************************************************************

  parseFields(fields: any[], rowResults: boolean) {
    return fields.map((field, idx) => {
      field.dataType = dataTypes[field.dataTypeID] || 'user-defined'
      field.id = rowResults ? `c${idx}` : field.name
      return field
    })
  }

  parseRowQueryResult(data: QueryResult, command: string, rowResults: boolean): NgQueryResult {
    const fields = this.parseFields(data.fields, rowResults)
    const fieldIds = fields.map(f => f.id)
    const isSelect = data.command === 'SELECT';
    const rowCount = data.rowCount || data.rows?.length || 0
    return {
      command: command || data.command,
      rows: rowResults ? data.rows.map(r => _.zipObject(fieldIds, r)) : data.rows,
      fields: fields,
      rowCount: rowCount,
      affectedRows: !isSelect && !isNaN(data.rowCount) ? data.rowCount : undefined,
    };
  }

  buildSelectTopQueries(options: STQOptions): STQResults {
    const filters = options.filters
    const orderBy = options.orderBy
    const selects = options.selects ?? ['*']
    let orderByString = ""
    let filterString = ""
    let params: (string | string[])[] = []

    if (orderBy && orderBy.length > 0) {
      orderByString = "ORDER BY " + (orderBy.map((item) => {
        if (_.isObject(item)) {
          return `${wrapIdentifier(item.field)} ${item.dir.toUpperCase()}`
        } else {
          return wrapIdentifier(item)
        }
      })).join(",")
    }

    if (_.isString(filters)) {
      filterString = `WHERE ${filters}`
    } else if (filters && filters.length > 0) {
      let paramIdx = 1
      const allFilters = filters.map((item) => {
        if (item.type === 'in' && _.isArray(item.value)) {
          const values = item.value.map((v, idx) => {
            return options.inlineParams
              ? knex.raw('?', [v]).toQuery()
              : `$${paramIdx + idx}`
          })
          paramIdx += values.length
          return `${wrapIdentifier(item.field)} ${item.type.toUpperCase()} (${values.join(',')})`
        }
        const value = options.inlineParams
          ? knex.raw('?', [item.value]).toQuery()
          : `$${paramIdx}`
        paramIdx += 1
        return `${wrapIdentifier(item.field)} ${item.type.toUpperCase()} ${value}`
      })
      filterString = "WHERE " + joinFilters(allFilters, filters)

      params = filters.flatMap((item) => {
        return _.isArray(item.value) ? item.value : [item.value]
      })
    }

    const selectSQL = `SELECT ${selects.join(', ')}`
    const baseSQL = `
      FROM ${wrapIdentifier(options.schema)}.${wrapIdentifier(options.table)}
      ${filterString}
    `

    // if we're not filtering data we want the optimized approximation of row count
    // rather than a legit row count.
    const countQuery = this.countQuery(options, baseSQL);

    const query = `
      ${selectSQL} ${baseSQL}
      ${orderByString}
      ${_.isNumber(options.limit) ? `LIMIT ${options.limit}` : ''}
      ${_.isNumber(options.offset) ? `OFFSET ${options.offset}` : ''}
      `
    return {
      query, countQuery, params
    }
  }
  // ************************************************************************************
  // PROTECTED HELPER FUNCTIONS
  // ************************************************************************************

  protected countQuery(options: STQOptions, baseSQL: string): string {
    // This comes from this PR, it provides approximate counts for PSQL
    // https://github.com/beekeeper-studio/beekeeper-studio/issues/311#issuecomment-788325650
    // however not using the complex query, just the simple one from the psql docs
    // https://wiki.postgresql.org/wiki/Count_estimate
    // however it doesn't work in redshift or cockroach.
    const tuplesQuery = `
      SELECT
        reltuples as total
      FROM
        pg_class
      where
          oid = '${wrapIdentifier(options.schema)}.${wrapIdentifier(options.table)}'::regclass
    `;

    return !options.filters && !options.forceSlow ? tuplesQuery : `SELECT count(*) as total ${baseSQL}`;
  }

  protected tableName(table: string, schema: string = this._defaultSchema): string{
    return schema ? `${PD.wrapIdentifier(schema)}.${PD.wrapIdentifier(table)}` : PD.wrapIdentifier(table);
  }
  
  protected wrapTable(table: string, schema: string = this._defaultSchema) {
    if (!schema) return wrapIdentifier(table);
    return `${wrapIdentifier(schema)}.${wrapIdentifier(table)}`;
  }

  protected async getTableOwner(table: string, schema: string) {
    const sql = `select tableowner from pg_catalog.pg_tables where tablename = $1 and schemaname = $2`
    const result = await this.driverExecuteSingle(sql, { params: [table, schema]});
    return result.rows[0]?.tableowner;
  }

  protected async configDatabase(server: IDbConnectionServer, database: { database: string}) {
    const config: PoolConfig = {
      host: server.config.host,
      port: server.config.port || undefined,
      password: server.config.password || undefined,
      database: database.database,
      max: 5, // max idle connections per time (30 secs)
      connectionTimeoutMillis: globals.psqlTimeout,
      idleTimeoutMillis: globals.psqlIdleTimeout,
    };

    return this.configurePool(config, server, null);
  }

  protected configurePool(config: PoolConfig, server: IDbConnectionServer, tempUser: string) {
    if (tempUser) {
      config.user = tempUser
    } else if (server.config.user) {
      config.user = server.config.user
    } else if (server.config.osUser) {
      config.user = server.config.osUser
    }

    if(server.config.socketPathEnabled) {
      config.host = server.config.socketPath;
      config.port = null;
      return config;
    }

    if (server.sshTunnel) {
      config.host = server.config.localHost;
      config.port = server.config.localPort;
    }

    if (server.config.ssl) {

      config.ssl = { }

      if (server.config.sslCaFile) {
        config.ssl.ca = readFileSync(server.config.sslCaFile);
      }

      if (server.config.sslCertFile) {
        config.ssl.cert = readFileSync(server.config.sslCertFile);
      }

      if (server.config.sslKeyFile) {
        config.ssl.key = readFileSync(server.config.sslKeyFile);
      }
      if (!config.ssl.key && !config.ssl.ca && !config.ssl.cert) {
        // TODO: provide this as an option in settings
        // not per-connection
        // How it works:
        // if false, cert can be self-signed
        // if true, has to be from a public CA
        // Heroku certs are self-signed.
        // if you provide ca/cert/key files, it overrides this
        config.ssl.rejectUnauthorized = false
      } else {
        config.ssl.rejectUnauthorized = server.config.sslRejectUnauthorized
      }
    }
    return config;
  }

  protected async getTypes(): Promise<any> {
    let sql = `
      SELECT      n.nspname as schema, t.typname as typename, t.oid::int4 as typeid
      FROM        pg_type t
      LEFT JOIN   pg_catalog.pg_namespace n ON n.oid = t.typnamespace
      WHERE       (t.typrelid = 0 OR (SELECT c.relkind = 'c' FROM pg_catalog.pg_class c WHERE c.oid = t.typrelid))
      AND     n.nspname NOT IN ('pg_catalog', 'information_schema')
    `
    if (this.version.number < 80300) {
      sql += ` AND     t.typname !~ '^_';`;
    } else {
      sql += ` AND     NOT EXISTS(SELECT 1 FROM pg_catalog.pg_type el WHERE el.oid = t.typelem AND el.typarray = t.oid);`;
    }

    const data = await this.driverExecuteSingle(sql);
    const result: any = {}
    data.rows.forEach((row: any) => {
      result[row.typeid] = row.typename
    })
    _.merge(result, _.invert(pg.types.builtins))
    result[1009] = 'array'
    return result
  }

  // ************************************************************************************
  // PRIVATE HELPER FUNCTIONS
  // NOTE (@day): some of this may need to be protected so redshift and cockroach have access to them
  // ************************************************************************************

  private async cacheConnection() {
    this.runWithConnection = {
      connection: await this.conn.pool.connect()
    };
  }

  private async releaseCachedConnection() {
    this.runWithConnection.connection.release();
    this.runWithConnection = null;
  }

  private async runQuery(connection: pg.PoolClient, query: string, options: any): Promise<QueryResult | QueryResult[]> {
    const args = {
      text: query,
      values: options.params,
      multiResult: options.multiple,
      rowMode: options.arrayMode ? 'array' : undefined
    };

    // node-postgres has support for Promise query
    // but that always returns the "fields" property empty
    return new Promise((resolve, reject) => {
      log.info('RUNNING', query, options.params);
      connection.query(args, (err: Error, data: QueryResult | QueryResult[]) => {
        if (err) return reject(err);
        let qr: QueryResult | QueryResult[];
        if (args.multiResult) {
          qr = Array.isArray(data) ? data : [data];
        } else {
          qr = Array.isArray(data) ? data[0] : data;
        }
        resolve(qr);
      });
    });
  }

  private async insertRows(rawInserts: TableInsert[]) {
    const columnsList = await Promise.all(rawInserts.map((insert) => {
      return this.listTableColumns(null, insert.table, insert.schema);
    }));

    const fixedInserts = rawInserts.map((insert, idx) => {
      const result = { ...insert};
      const columns = columnsList[idx];
      result.data = result.data.map((obj) => {
        return _.mapValues(obj, (value, key) => {
          const column = columns.find((c) => c.columnName === key);
          // fix: we used to serialize arrays before this, now we pass them as
          // json arrays properly
          return this.normalizeValue(value, column.dataType);
        })
      })
      return result;
    })

    await this.driverExecuteSingle(buildInsertQueries(this.knex, fixedInserts).join(";"));

    return true;
  }

  private async updateValues(rawUpdates: TableUpdate[]): Promise<TableUpdateResult[]> {
    const updates = rawUpdates.map((update) => {
      const result = { ...update };
      result.value = this.normalizeValue(update.value, update.columnType);
      return result;
    })
    log.info("applying updates", updates);
    let results: TableUpdateResult[] = [];
    await this.driverExecuteSingle(buildUpdateQueries(this.knex, updates).join(";"));
    // NOTE (@day): this could be a weird issue, we shall see
    const data = await this.driverExecuteSingle(buildSelectQueriesFromUpdates(this.knex, updates).join(";"));
    results = [data.rows[0]];

    return results;
  }

  private async deleteRows(deletes: TableDelete[]) {
    await this.driverExecuteSingle(buildDeleteQueries(this.knex, deletes).join(";"));

    return true
  }

  /**
   * Gets the version details for the connection.
   *
   * Example version strings:
   * CockroachDB CCL v1.1.0 (linux amd64, built 2017/10/12 14:50:18, go1.8.3)
   * CockroachDB CCL v20.1.1 (x86_64-unknown-linux-gnu, built 2020/05/19 14:46:06, go1.13.9)
   *
   * PostgreSQL 9.4.26 on x86_64-pc-linux-gnu (Debian 9.4.26-1.pgdg90+1), compiled by gcc (Debian 6.3.0-18+deb9u1) 6.3.0 20170516, 64-bit
   * PostgreSQL 12.3 (Debian 12.3-1.pgdg100+1) on x86_64-pc-linux-gnu, compiled by gcc (Debian 8.3.0-6) 8.3.0, 64-bit
   *
   * PostgreSQL 8.0.2 on i686-pc-linux-gnu, compiled by GCC gcc (GCC) 3.4.2 20041017 (Red Hat 3.4.2-6.fc3), Redshift 1.0.12103
   */
  private async getVersion(): Promise<VersionInfo> {
    const { version } = (await this.driverExecuteSingle("select version()")).rows[0]

    if (!version) {
      return {
        version: '',
        number: 0,
        hasPartitions: false
      }
    }

    const isCockroach = version.toLowerCase().includes('cockroachdb')
    const isRedshift = version.toLowerCase().includes('redshift')
    const isPostgres = !isCockroach && !isRedshift
    const number = parseInt(
        version.split(" ")[isPostgres ? 1 : 2].replace(/(^v)|(,$)/ig, '').split(".").map((s: string) => s.padStart(2, "0")).join("").padEnd(6, "0"),
        10
      );
    return {
      version,
      number,
      hasPartitions: (isPostgres && number >= 100000), //for future cochroach support?: || (isCockroach && number >= 200070)
    }
  }
  
  

  private async getEntityType(
    table: string,
    schema: string
  ): Promise<string | null> {
    const query = `
      select table_type as tt from information_schema.tables
      where table_name = $1 and table_schema = $2
      `
    const result = await this.driverExecuteSingle(query, { params: [table, schema]})
    return result.rows[0]? result.rows[0]['tt'] : null
  }

  private async _selectTopSql(
    table: string,
    offset: number,
    limit: number,
    orderBy: OrderBy[],
    filters: TableFilter[] | string,
    schema = "public",
    selects = ["*"],
    inlineParams?: boolean,
  ): Promise<STQResults> {
    return this.buildSelectTopQueries({
      table,
      offset,
      limit,
      orderBy,
      filters,
      selects,
      schema,
      version: this.version,
      inlineParams
    })
  }
  
  

  

  // If a type starts with an underscore - it's an array
  // so we need to turn the string representation back to an array
  // if a type is BYTEA, decodes BASE64 URL encoded to hex
  private normalizeValue(value: string, columnType: string) {
    if (columnType?.startsWith('_') && _.isString(value)) {
      return JSON.parse(value)
    } else if (columnType === 'bytea' && value) {
      return '\\x' + base64.decode(value, 'hex')
    }
    return value
  }
  
  private async getSchema() {
    const sql = 'SELECT CURRENT_SCHEMA() AS schema';

    const data = await this.driverExecuteSingle(sql);
    return data.rows[0].schema;
  }

  private identifyCommands(queryText: string) {
    try {
      return identify(queryText);
    } catch (err) {
      return [];
    }
  }

}


/**
 * Do not convert DATE types to JS date.
 * It ignores of applying a wrong timezone to the date.
 *
 * See also: https://github.com/brianc/node-postgres/issues/285
 * (and note that the code refrenced in /lib/textParsers.js has been broken out into it own module
 * so it now lives in https://github.com/brianc/node-pg-types/blob/master/lib/textParsers.js#L175)
 *
 * TODO: do not convert as well these same types with array (types 1115, 1182, 1185)
 */
pg.types.setTypeParser(pg.types.builtins.DATE,        'text', (val) => val); // date
pg.types.setTypeParser(pg.types.builtins.TIMESTAMP,   'text', (val) => val); // timestamp without timezone
pg.types.setTypeParser(pg.types.builtins.TIMESTAMPTZ, 'text', (val) => val); // timestamp
pg.types.setTypeParser(pg.types.builtins.INTERVAL,    'text', (val) => val); // interval (Issue #1442 "BUG: INTERVAL columns receive wrong value when cloning row)

/**
 * Convert BYTEA type encoded to hex with '\x' prefix to BASE64 URL (without '+' and '=').
 */
pg.types.setTypeParser(17, 'text', (val) => val ? base64.encode(val.substring(2), 'hex') : '');

export function wrapIdentifier(value: string): string {
  if (value === '*') return value;
  const matched = value.match(/(.*?)(\[[0-9]\])/); // eslint-disable-line no-useless-escape
  if (matched) return wrapIdentifier(matched[1]) + matched[2];
  return `"${value.replaceAll(/"/g, '""')}"`;
}

export default async function(server: IDbConnectionServer, database: IDbConnectionDatabase) {
  const client = new PostgresClient(server, database);
  await client.connect();
  return client;
}<|MERGE_RESOLUTION|>--- conflicted
+++ resolved
@@ -8,16 +8,9 @@
 import knexlib from 'knex'
 import logRaw from 'electron-log'
 
-<<<<<<< HEAD
-import { DatabaseClient, IDbConnectionServerConfig, DatabaseElement } from '../client'
-import { AWSCredentials, ClusterCredentialConfiguration, RedshiftCredentialResolver } from '../authentication/amazon-redshift';
-import { FilterOptions, OrderBy, TableFilter, TableUpdateResult, TableResult, Routine, TableChanges, TableInsert, TableUpdate, TableDelete, DatabaseFilterOptions, SchemaFilterOptions, NgQueryResult, StreamResults, ExtendedTableColumn, PrimaryKeyColumn, TableIndex, IndexedColumn, } from "../models";
-import { buildDatabaseFilter, buildDeleteQueries, buildInsertQuery, buildInsertQueries, buildSchemaFilter, buildSelectQueriesFromUpdates, buildUpdateQueries, escapeString, joinQueries, applyChangesSql } from './utils';
-=======
 import { DatabaseElement, IDbConnectionServer, IDbConnectionDatabase } from '../types'
 import { FilterOptions, OrderBy, TableFilter, TableUpdateResult, TableResult, Routine, TableChanges, TableInsert, TableUpdate, TableDelete, DatabaseFilterOptions, SchemaFilterOptions, NgQueryResult, StreamResults, ExtendedTableColumn, PrimaryKeyColumn, TableIndex, IndexedColumn, CancelableQuery, SupportedFeatures, TableColumn, TableOrView, TableProperties, TableTrigger, TablePartition, } from "../models";
-import { buildDatabseFilter, buildDeleteQueries, buildInsertQueries, buildSchemaFilter, buildSelectQueriesFromUpdates, buildUpdateQueries, escapeString, applyChangesSql } from './utils';
->>>>>>> 0dd3d644
+import { buildDatabaseFilter, buildDeleteQueries, buildInsertQueries, buildSchemaFilter, buildSelectQueriesFromUpdates, buildUpdateQueries, escapeString, applyChangesSql } from './utils';
 import { createCancelablePromise, joinFilters } from '../../../common/utils';
 import { errors } from '../../errors';
 import globals from '../../../common/globals';
@@ -610,7 +603,7 @@
   }
 
   async listDatabases(filter?: DatabaseFilterOptions): Promise<string[]> {
-    const databaseFilter = buildDatabseFilter(filter, 'datname');
+    const databaseFilter = buildDatabaseFilter(filter, 'datname');
     const sql = `
       SELECT datname
       FROM pg_database
@@ -621,19 +614,7 @@
 
     const params = [false];
 
-<<<<<<< HEAD
-export async function listDatabases(conn: Conn, filter?: DatabaseFilterOptions) {
-  const databaseFilter = buildDatabaseFilter(filter, 'datname');
-  const sql = `
-    SELECT datname
-    FROM pg_database
-    WHERE datistemplate = $1
-    ${databaseFilter ? `AND ${databaseFilter}` : ''}
-    ORDER BY datname
-  `;
-=======
     const data = await this.driverExecuteSingle(sql, { params });
->>>>>>> 0dd3d644
 
     return data.rows.map((row) => row.datname);
   }
