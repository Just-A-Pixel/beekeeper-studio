--- conflicted
+++ resolved
@@ -63,12 +63,6 @@
 // DO NOT USE CONCAT() in sql, not compatible with Sql Server <= 2008
 // SQL Server < 2012 might eventually need its own class.
 export class SQLServerClient extends BasicDatabaseClient<SQLServerResult> {
-<<<<<<< HEAD
-
-=======
-  server: IDbConnectionServer
-  database: IDbConnectionDatabase
->>>>>>> 450df82f
   defaultSchema: () => string
   version: SQLServerVersion
   dbConfig: any
@@ -77,17 +71,10 @@
   connection: any
 
   constructor(server: IDbConnectionServer, database: IDbConnectionDatabase) {
-<<<<<<< HEAD
     super( knexlib({ client: 'mssql'}), SQLServerContext, server, database)
     this.defaultSchema = (): string => 'dbo'
-=======
-    super( knexlib({ client: 'mssql'}), SQLServerContext )
     this.dialect = 'mssql';
     this.dbReadOnlyMode = server?.config?.readOnlyMode || false;
-    this.server = server
-    this.database = database
-    this.defaultSchema = ():string => 'dbo'
->>>>>>> 450df82f
     this.logger = () => log
   }
 
@@ -279,15 +266,9 @@
       position: r.ORDINAL_POSITION
     }))
   }
-<<<<<<< HEAD
-  
+
   async getPrimaryKey(table: string, schema?: string) {
     const res = await this.getPrimaryKeys(table, schema)
-=======
-
-  async getPrimaryKey(database, table, schema) {
-    const res = await this.getPrimaryKeys(database, table, schema)
->>>>>>> 450df82f
     return res.length === 1 ? res[0].columnName : null
   }
 
