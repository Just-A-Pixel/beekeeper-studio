<template>
  <div class="interface connection-interface">
    <div
      class="interface-wrap row"
      @dragover.prevent=""
      @drop.prevent="maybeLoadSqlite"
    >
      <sidebar
        class="connection-sidebar"
        ref="sidebar"
        v-show="sidebarShown"
      >
        <connection-sidebar
          :selected-config="config"
          @remove="remove"
          @duplicate="duplicate"
          @edit="edit"
          @connect="handleConnect"
          @create="create"
        />
      </sidebar>
      <div
        ref="content"
        class="connection-main page-content flex-col"
        id="page-content"
      >
        <div class="small-wrap expand">
          <div class="card-flat padding">
            <div class="flex flex-between">
              <h3
                class="card-title"
                v-if="!pageTitle"
              >
                New Connection
              </h3>
              <h3
                class="card-title"
                v-if="pageTitle"
              >
                {{ pageTitle }}
              </h3>
              <ImportButton :config="config">
                Import from URL
              </ImportButton>
            </div>
            <error-alert
              :error="errors"
              title="Please fix the following errors"
            />
            <form
              @action="submit"
              v-if="config"
            >
              <div class="form-group">
                <label for="connectionType">Connection Type</label>
                <select
                  name="connectionType"
                  class="form-control custom-select"
                  v-model="config.connectionType"
                  id="connection-select"
                >
                  <option
                    disabled
                    value="null"
                  >
                    Select a connection type...
                  </option>
                  <option
                    :key="t.value"
                    v-for="t in connectionTypes"
                    :value="t.value"
                  >
                    {{ t.name }}
                  </option>
                </select>
              </div>
              <div v-if="config.connectionType">
                <!-- INDIVIDUAL DB CONFIGS -->
                <postgres-form
                  v-if="config.connectionType === 'cockroachdb'"
                  :config="config"
                  :testing="testing"
                />
                <mysql-form
                  v-if="['mysql', 'mariadb'].includes(config.connectionType)"
                  :config="config"
                  :testing="testing"
                  @save="save"
                  @test="testConnection"
                  @connect="submit"
                />
                <postgres-form
                  v-if="config.connectionType === 'postgresql'"
                  :config="config"
                  :testing="testing"
                />
                <redshift-form
                  v-if="config.connectionType === 'redshift'"
                  :config="config"
                  :testing="testing"
                />
                <sqlite-form
                  v-if="config.connectionType === 'sqlite'"
                  :config="config"
                  :testing="testing"
                />
                <sql-server-form
                  v-if="config.connectionType === 'sqlserver'"
                  :config="config"
                  :testing="testing"
                />
                <other-database-notice v-if="config.connectionType === 'other'" />

                <!-- TEST AND CONNECT -->
                <div
                  v-if="config.connectionType !== 'other'"
                  class="test-connect row flex-middle"
                >
                  <span class="expand" />
                  <div class="btn-group">
                    <button
                      :disabled="testing"
                      class="btn btn-flat"
                      type="button"
                      @click.prevent="testConnection"
                    >
                      Test
                    </button>
                    <button
                      :disabled="testing"
                      class="btn btn-primary"
                      type="submit"
                      @click.prevent="submit"
                    >
                      Connect
                    </button>
                  </div>
                </div>
                <div
                  class="row"
                  v-if="connectionError"
                >
                  <div class="col">
                    <error-alert
                      :error="connectionError"
                      :help-text="errorHelp"
                      @close="connectionError = null"
                      :closable="true"
                    />
                  </div>
                </div>
                <SaveConnectionForm
                  v-if="config.connectionType !== 'other'"
                  :config="config"
                  @save="save"
                />
              </div>
            </form>
          </div>
<<<<<<< HEAD
          <div
            class="pitch"
            v-if="!config.connectionType"
          >
            <span class="badge badge-primary">New</span> Upgrade to the full version of Beekeeper Studio for even more great features. 
            <a href="https://docs.beekeeperstudio.io/docs/upgrading-from-the-community-edition" class="">Get Started Free</a>
          </div>
=======
          <div class="pitch" v-if="!config.connectionType">🧚 Hey! If you love the app, consider buying the full version of Beekeeper Studio to support us (and get more features too!). <a href="https://docs.beekeeperstudio.io/docs/upgrading-from-the-community-edition" class="">Learn more ></a>.</div>
>>>>>>> add4905b
        </div>

        <small class="app-version"><a href="https://www.beekeeperstudio.io/releases/latest">Beekeeper Studio {{ version
        }}</a></small>
      </div>
    </div>
  </div>
</template>

<script>
import os from 'os'
import { SavedConnection } from '../common/appdb/models/saved_connection'
import ConnectionSidebar from './sidebar/ConnectionSidebar'
import MysqlForm from './connection/MysqlForm'
import PostgresForm from './connection/PostgresForm'
import RedshiftForm from './connection/RedshiftForm'
import Sidebar from './common/Sidebar'
import SqliteForm from './connection/SqliteForm'
import SqlServerForm from './connection/SqlServerForm'
import SaveConnectionForm from './connection/SaveConnectionForm'
import Split from 'split.js'
import ImportButton from './connection/ImportButton'
import _ from 'lodash'
import platformInfo from '@/common/platform_info'
import ErrorAlert from './common/ErrorAlert.vue'
import rawLog from 'electron-log'
import { mapGetters, mapState } from 'vuex'
import { dialectFor } from '@shared/lib/dialects/models'
import { findClient } from '@/lib/db/clients'
import OtherDatabaseNotice from './connection/OtherDatabaseNotice.vue'

const log = rawLog.scope('ConnectionInterface')
// import ImportUrlForm from './connection/ImportUrlForm';

export default {
  components: { ConnectionSidebar, MysqlForm, PostgresForm, RedshiftForm, Sidebar, SqliteForm, SqlServerForm, SaveConnectionForm, ImportButton, ErrorAlert, OtherDatabaseNotice, },

  data() {
    return {
      config: new SavedConnection(),
      errors: null,
      connectionError: null,
      errorHelp: null,
      testing: false,
      split: null,
      url: null,
      importError: null,
      sidebarShown: true,
      version: platformInfo.appVersion
    }
  },
  computed: {
    ...mapState(['workspaceId']),
    ...mapState('data/connections', { 'connections': 'items' }),
    connectionTypes() {
      return this.$config.defaults.connectionTypes
    },
    pageTitle() {
      if (_.isNull(this.config) || _.isUndefined(this.config.id)) {
        return "New Connection"
      } else {
        return this.config.name
      }
    },
    dialect() {
      return dialectFor(this.config.connectionType)
    }
  },
  watch: {
    workspaceId() {
      this.config = new SavedConnection()
    },
    config: {
      deep: true,
      handler() {
        this.connectionError = null
      }
    },
    'config.connectionType'(newConnectionType) {
      if (!findClient(newConnectionType)?.supportsSocketPath) {
        this.config.socketPathEnabled = false
      }
    },
    connectionError() {
      console.log("error watch", this.connectionError, this.dialect)
      if (this.connectionError &&
        this.dialect == 'sqlserver' &&
        this.connectionError.message &&
        this.connectionError.message.includes('self signed certificate')
      ) {
        this.errorHelp = `You might need to check 'Trust Server Certificate'`
      } else {
        this.errorHelp = null
      }
      await this.$store.dispatch('loadUsedConfigs')
      await this.$store.dispatch('pinnedConnections/loadPins')
      await this.$store.dispatch('pinnedConnections/reorder', this.$store.state.pinnedConnections.pins)
      this.config.sshUsername = os.userInfo().username
      this.$nextTick(() => {
        const components = [
          this.$refs.sidebar.$refs.sidebar,
          this.$refs.content
        ]
        this.split = Split(components, {
          elementStyle: (dimension, size) => ({
              'flex-basis': `calc(${size}%)`,
          }),
          sizes: [300,500],
          gutterize: 8,
          minSize: [300, 300],
          expandToMin: true,
        })
      })
    })
  },
  beforeDestroy() {
    if (this.split) {
      this.split.destroy()
    }
  },
  methods: {
    maybeLoadSqlite(e) {
      // cast to an array
      const files = [...e.dataTransfer.files || []]
      if (!files || !files.length) return
      if (!this.config) return;
      // we only load the first
      const file = files[0]
      const allGood = this.config.parse(file.path)
      if (!allGood) {
        this.$noty.error(`Unable to open '${file.name}'. It is not a valid SQLite file.`);
        return
      } else {
        this.submit()
      }

    },
    create() {
      this.config = new SavedConnection()
    },
    edit(config) {
      this.config = config
      this.errors = null
      this.connectionError = null
    },
    async remove(config) {
      if (this.config === config) {
        this.config = new SavedConnection()
      }
      await this.$store.dispatch('data/connections/remove', config)
      this.$noty.success(`${config.name} deleted`)
    },
    create() {
      this.config = new SavedConnection()
    },
    edit(config) {
      this.config = config
      this.errors = null
      this.connectionError = null
    },
    async remove(config) {
      if (this.config === config) {
        this.config = new SavedConnection()
      }
      await this.$store.dispatch('pinnedConnections/remove', config)
      await this.$store.dispatch('data/connections/remove', config)
      this.$noty.success(`${config.name} deleted`)
    },
    async duplicate(config) {
      // Duplicates ES 6 class of the connection, without any reference to the old one.
      const duplicateConfig = await this.$store.dispatch('data/connections/clone', config)
      duplicateConfig.name = 'Copy of ' + duplicateConfig.name
    },
    async submit() {
      this.connectionError = null
      try {
        await this.$store.dispatch('connect', this.config)
      } catch (e) {
        this.connectionError = e
        this.$noty.error("Error establishing a connection")
        log.error(e)
      }
    },
    async handleConnect(config) {
      this.config = config
      await this.submit()
    },
    async testConnection() {

      try {
        this.testing = true
        this.connectionError = null
        await this.$store.dispatch('test', this.config)
        this.$noty.success("Connection looks good!")
        return true
      } catch (ex) {
        this.connectionError = ex
        this.$noty.error("Error establishing a connection")
      } finally {
        this.testing = false
      }
    },
    clearForm() {
      // TODO: Implement
    },
    async save() {
      try {
        this.errors = null
        this.connectionError = null
        if (!this.config.name) {
          throw new Error("Name is required")
        }
        await this.$store.dispatch('data/connections/save', this.config)
        this.$noty.success("Connection Saved")
      } catch (ex) {
        console.error(ex)
        this.errors = [ex.message]
        this.$noty.error("Could not save connection information")
      }
    },
    handleErrorMessage(message) {
      if (message) {
        this.errors = [message]
        this.$noty.error("Could not parse connection URL.")
      } else {
        this.errors = null
      }
    }
  },
}
</script><|MERGE_RESOLUTION|>--- conflicted
+++ resolved
@@ -1,266 +1,156 @@
 <template>
   <div class="interface connection-interface">
-    <div
-      class="interface-wrap row"
-      @dragover.prevent=""
-      @drop.prevent="maybeLoadSqlite"
-    >
-      <sidebar
-        class="connection-sidebar"
-        ref="sidebar"
-        v-show="sidebarShown"
-      >
-        <connection-sidebar
-          :selected-config="config"
-          @remove="remove"
-          @duplicate="duplicate"
-          @edit="edit"
-          @connect="handleConnect"
-          @create="create"
-        />
+    <div class="interface-wrap row" @dragover.prevent="" @drop.prevent="maybeLoadSqlite">
+      <sidebar class="connection-sidebar" ref="sidebar" v-show="sidebarShown">
+        <connection-sidebar :selectedConfig="config" @remove="remove" @duplicate="duplicate" @edit="edit" @connect="handleConnect" @create="create"></connection-sidebar>
       </sidebar>
-      <div
-        ref="content"
-        class="connection-main page-content flex-col"
-        id="page-content"
-      >
+      <div ref="content" class="connection-main page-content flex-col" id="page-content">
         <div class="small-wrap expand">
           <div class="card-flat padding">
             <div class="flex flex-between">
-              <h3
-                class="card-title"
-                v-if="!pageTitle"
-              >
-                New Connection
-              </h3>
-              <h3
-                class="card-title"
-                v-if="pageTitle"
-              >
-                {{ pageTitle }}
-              </h3>
-              <ImportButton :config="config">
-                Import from URL
-              </ImportButton>
+              <h3 class="card-title" v-if="!pageTitle">New Connection</h3>
+              <h3 class="card-title" v-if="pageTitle">{{pageTitle}}</h3>
+              <ImportButton :config="config">Import from URL</ImportButton>
             </div>
-            <error-alert
-              :error="errors"
-              title="Please fix the following errors"
-            />
-            <form
-              @action="submit"
-              v-if="config"
-            >
+            <error-alert :error="errors" title="Please fix the following errors" />
+            <form @action="submit" v-if="config">
               <div class="form-group">
                 <label for="connectionType">Connection Type</label>
-                <select
-                  name="connectionType"
-                  class="form-control custom-select"
-                  v-model="config.connectionType"
-                  id="connection-select"
-                >
-                  <option
-                    disabled
-                    value="null"
-                  >
-                    Select a connection type...
-                  </option>
-                  <option
-                    :key="t.value"
-                    v-for="t in connectionTypes"
-                    :value="t.value"
-                  >
-                    {{ t.name }}
-                  </option>
+                <select name="connectionType" class="form-control custom-select" v-model="config.connectionType" id="connection-select">
+                  <option disabled value="null">Select a connection type...</option>
+                  <option :key="t.value" v-for="t in connectionTypes" :value="t.value">{{t.name}}</option>
                 </select>
               </div>
               <div v-if="config.connectionType">
+
                 <!-- INDIVIDUAL DB CONFIGS -->
-                <postgres-form
-                  v-if="config.connectionType === 'cockroachdb'"
-                  :config="config"
-                  :testing="testing"
-                />
-                <mysql-form
-                  v-if="['mysql', 'mariadb'].includes(config.connectionType)"
-                  :config="config"
-                  :testing="testing"
-                  @save="save"
-                  @test="testConnection"
-                  @connect="submit"
-                />
-                <postgres-form
-                  v-if="config.connectionType === 'postgresql'"
-                  :config="config"
-                  :testing="testing"
-                />
-                <redshift-form
-                  v-if="config.connectionType === 'redshift'"
-                  :config="config"
-                  :testing="testing"
-                />
-                <sqlite-form
-                  v-if="config.connectionType === 'sqlite'"
-                  :config="config"
-                  :testing="testing"
-                />
-                <sql-server-form
-                  v-if="config.connectionType === 'sqlserver'"
-                  :config="config"
-                  :testing="testing"
-                />
+                <postgres-form v-if="config.connectionType === 'cockroachdb'" :config="config" :testing="testing"></postgres-form>
+                <mysql-form v-if="['mysql', 'mariadb'].includes(config.connectionType)" :config="config" :testing="testing" @save="save" @test="testConnection" @connect="submit"></mysql-form>
+                <postgres-form v-if="config.connectionType === 'postgresql'" :config="config" :testing="testing"></postgres-form>
+                <redshift-form v-if="config.connectionType === 'redshift'" :config="config" :testing="testing"></redshift-form>
+                <sqlite-form v-if="config.connectionType === 'sqlite'" :config="config" :testing="testing"></sqlite-form>
+                <sql-server-form v-if="config.connectionType === 'sqlserver'" :config="config" :testing="testing"></sql-server-form>
                 <other-database-notice v-if="config.connectionType === 'other'" />
 
                 <!-- TEST AND CONNECT -->
-                <div
-                  v-if="config.connectionType !== 'other'"
-                  class="test-connect row flex-middle"
-                >
-                  <span class="expand" />
+                <div v-if="config.connectionType !== 'other'" class="test-connect row flex-middle">
+                  <span class="expand"></span>
                   <div class="btn-group">
-                    <button
-                      :disabled="testing"
-                      class="btn btn-flat"
-                      type="button"
-                      @click.prevent="testConnection"
-                    >
-                      Test
-                    </button>
-                    <button
-                      :disabled="testing"
-                      class="btn btn-primary"
-                      type="submit"
-                      @click.prevent="submit"
-                    >
-                      Connect
-                    </button>
+                    <button :disabled="testing" class="btn btn-flat" type="button" @click.prevent="testConnection">Test</button>
+                    <button :disabled="testing" class="btn btn-primary" type="submit" @click.prevent="submit">Connect</button>
                   </div>
                 </div>
-                <div
-                  class="row"
-                  v-if="connectionError"
-                >
+                <div class="row" v-if="connectionError">
                   <div class="col">
-                    <error-alert
-                      :error="connectionError"
-                      :help-text="errorHelp"
-                      @close="connectionError = null"
-                      :closable="true"
-                    />
+                    <error-alert :error="connectionError" :helpText="errorHelp" @close="connectionError = null" :closable="true" />
+
                   </div>
                 </div>
-                <SaveConnectionForm
-                  v-if="config.connectionType !== 'other'"
-                  :config="config"
-                  @save="save"
-                />
+                <SaveConnectionForm v-if="config.connectionType !== 'other'" :config="config" @save="save"></SaveConnectionForm>
               </div>
+
             </form>
+
           </div>
-<<<<<<< HEAD
-          <div
-            class="pitch"
-            v-if="!config.connectionType"
-          >
-            <span class="badge badge-primary">New</span> Upgrade to the full version of Beekeeper Studio for even more great features. 
-            <a href="https://docs.beekeeperstudio.io/docs/upgrading-from-the-community-edition" class="">Get Started Free</a>
-          </div>
-=======
           <div class="pitch" v-if="!config.connectionType">🧚 Hey! If you love the app, consider buying the full version of Beekeeper Studio to support us (and get more features too!). <a href="https://docs.beekeeperstudio.io/docs/upgrading-from-the-community-edition" class="">Learn more ></a>.</div>
->>>>>>> add4905b
         </div>
 
-        <small class="app-version"><a href="https://www.beekeeperstudio.io/releases/latest">Beekeeper Studio {{ version
-        }}</a></small>
+        <small class="app-version"><a href="https://www.beekeeperstudio.io/releases/latest">Beekeeper Studio {{version}}</a></small>
       </div>
     </div>
   </div>
 </template>
 
 <script>
-import os from 'os'
-import { SavedConnection } from '../common/appdb/models/saved_connection'
-import ConnectionSidebar from './sidebar/ConnectionSidebar'
-import MysqlForm from './connection/MysqlForm'
-import PostgresForm from './connection/PostgresForm'
-import RedshiftForm from './connection/RedshiftForm'
-import Sidebar from './common/Sidebar'
-import SqliteForm from './connection/SqliteForm'
-import SqlServerForm from './connection/SqlServerForm'
-import SaveConnectionForm from './connection/SaveConnectionForm'
-import Split from 'split.js'
-import ImportButton from './connection/ImportButton'
-import _ from 'lodash'
-import platformInfo from '@/common/platform_info'
-import ErrorAlert from './common/ErrorAlert.vue'
-import rawLog from 'electron-log'
-import { mapGetters, mapState } from 'vuex'
-import { dialectFor } from '@shared/lib/dialects/models'
-import { findClient } from '@/lib/db/clients'
-import OtherDatabaseNotice from './connection/OtherDatabaseNotice.vue'
-
-const log = rawLog.scope('ConnectionInterface')
-// import ImportUrlForm from './connection/ImportUrlForm';
-
-export default {
-  components: { ConnectionSidebar, MysqlForm, PostgresForm, RedshiftForm, Sidebar, SqliteForm, SqlServerForm, SaveConnectionForm, ImportButton, ErrorAlert, OtherDatabaseNotice, },
-
-  data() {
-    return {
-      config: new SavedConnection(),
-      errors: null,
-      connectionError: null,
-      errorHelp: null,
-      testing: false,
-      split: null,
-      url: null,
-      importError: null,
-      sidebarShown: true,
-      version: platformInfo.appVersion
-    }
-  },
-  computed: {
-    ...mapState(['workspaceId']),
-    ...mapState('data/connections', { 'connections': 'items' }),
-    connectionTypes() {
-      return this.$config.defaults.connectionTypes
-    },
-    pageTitle() {
-      if (_.isNull(this.config) || _.isUndefined(this.config.id)) {
-        return "New Connection"
-      } else {
-        return this.config.name
-      }
-    },
-    dialect() {
-      return dialectFor(this.config.connectionType)
-    }
-  },
-  watch: {
-    workspaceId() {
-      this.config = new SavedConnection()
-    },
-    config: {
-      deep: true,
-      handler() {
-        this.connectionError = null
-      }
-    },
-    'config.connectionType'(newConnectionType) {
-      if (!findClient(newConnectionType)?.supportsSocketPath) {
-        this.config.socketPathEnabled = false
-      }
-    },
-    connectionError() {
-      console.log("error watch", this.connectionError, this.dialect)
-      if (this.connectionError &&
-        this.dialect == 'sqlserver' &&
-        this.connectionError.message &&
-        this.connectionError.message.includes('self signed certificate')
-      ) {
-        this.errorHelp = `You might need to check 'Trust Server Certificate'`
-      } else {
+  import os from 'os'
+  import {SavedConnection} from '../common/appdb/models/saved_connection'
+  import ConnectionSidebar from './sidebar/ConnectionSidebar'
+  import MysqlForm from './connection/MysqlForm'
+  import PostgresForm from './connection/PostgresForm'
+  import RedshiftForm from './connection/RedshiftForm'
+  import Sidebar from './common/Sidebar'
+  import SqliteForm from './connection/SqliteForm'
+  import SqlServerForm from './connection/SqlServerForm'
+  import SaveConnectionForm from './connection/SaveConnectionForm'
+  import Split from 'split.js'
+  import ImportButton from './connection/ImportButton'
+  import _ from 'lodash'
+  import platformInfo from '@/common/platform_info'
+  import ErrorAlert from './common/ErrorAlert.vue'
+  import rawLog from 'electron-log'
+  import { mapGetters, mapState } from 'vuex'
+  import { dialectFor } from '@shared/lib/dialects/models'
+  import { findClient } from '@/lib/db/clients'
+  import OtherDatabaseNotice from './connection/OtherDatabaseNotice.vue'
+
+  const log = rawLog.scope('ConnectionInterface')
+  // import ImportUrlForm from './connection/ImportUrlForm';
+
+  export default {
+    components: { ConnectionSidebar, MysqlForm, PostgresForm, RedshiftForm, Sidebar, SqliteForm, SqlServerForm, SaveConnectionForm, ImportButton, ErrorAlert, OtherDatabaseNotice, },
+
+    data() {
+      return {
+        config: new SavedConnection(),
+        errors: null,
+        connectionError: null,
+        errorHelp: null,
+        testing: false,
+        split: null,
+        url: null,
+        importError: null,
+        sidebarShown: true,
+        version: platformInfo.appVersion
+      }
+    },
+    computed: {
+      ...mapState(['workspaceId']),
+      ...mapState('data/connections', {'connections': 'items'}),
+      connectionTypes() {
+        return this.$config.defaults.connectionTypes
+      },
+      pageTitle() {
+        if(_.isNull(this.config) || _.isUndefined(this.config.id)) {
+          return "New Connection"
+        } else {
+          return this.config.name
+        }
+      },
+      dialect() {
+        return dialectFor(this.config.connectionType)
+      }
+    },
+    watch: {
+      workspaceId() {
+        this.config = new SavedConnection()
+      },
+      config: {
+        deep: true,
+        handler() {
+          this.connectionError = null
+        }
+      },
+      'config.connectionType'(newConnectionType) {
+        if(!findClient(newConnectionType)?.supportsSocketPath) {
+          this.config.socketPathEnabled = false
+        }
+      },
+      connectionError() {
+        console.log("error watch", this.connectionError, this.dialect)
+        if (this.connectionError &&
+          this.dialect == 'sqlserver' &&
+          this.connectionError.message &&
+          this.connectionError.message.includes('self signed certificate')
+        ) {
+          this.errorHelp = `You might need to check 'Trust Server Certificate'`
+        } else {
         this.errorHelp = null
+        }
+      }
+    },
+    async mounted() {
+      if (!this.$store.getters.workspace) {
+        await this.$store.commit('workspace', this.$store.state.localWorkspace)
       }
       await this.$store.dispatch('loadUsedConfigs')
       await this.$store.dispatch('pinnedConnections/loadPins')
@@ -281,121 +171,117 @@
           expandToMin: true,
         })
       })
-    })
-  },
-  beforeDestroy() {
-    if (this.split) {
-      this.split.destroy()
-    }
-  },
-  methods: {
-    maybeLoadSqlite(e) {
-      // cast to an array
-      const files = [...e.dataTransfer.files || []]
-      if (!files || !files.length) return
-      if (!this.config) return;
-      // we only load the first
-      const file = files[0]
-      const allGood = this.config.parse(file.path)
-      if (!allGood) {
-        this.$noty.error(`Unable to open '${file.name}'. It is not a valid SQLite file.`);
-        return
-      } else {
-        this.submit()
-      }
-
-    },
-    create() {
-      this.config = new SavedConnection()
-    },
-    edit(config) {
-      this.config = config
-      this.errors = null
-      this.connectionError = null
-    },
-    async remove(config) {
-      if (this.config === config) {
+    },
+    beforeDestroy() {
+      if(this.split) {
+        this.split.destroy()
+      }
+    },
+    methods: {
+      maybeLoadSqlite(e) {
+        // cast to an array
+        const files = [...e.dataTransfer.files || []]
+        if (!files || !files.length) return
+        if (!this.config) return;
+        // we only load the first
+        const file = files[0]
+        const allGood = this.config.parse(file.path)
+        if (!allGood) {
+          this.$noty.error(`Unable to open '${file.name}'. It is not a valid SQLite file.`);
+          return
+        } else {
+          this.submit()
+        }
+
+      },
+      create() {
         this.config = new SavedConnection()
-      }
-      await this.$store.dispatch('data/connections/remove', config)
-      this.$noty.success(`${config.name} deleted`)
-    },
-    create() {
-      this.config = new SavedConnection()
-    },
-    edit(config) {
-      this.config = config
-      this.errors = null
-      this.connectionError = null
-    },
-    async remove(config) {
-      if (this.config === config) {
-        this.config = new SavedConnection()
-      }
-      await this.$store.dispatch('pinnedConnections/remove', config)
-      await this.$store.dispatch('data/connections/remove', config)
-      this.$noty.success(`${config.name} deleted`)
-    },
-    async duplicate(config) {
-      // Duplicates ES 6 class of the connection, without any reference to the old one.
-      const duplicateConfig = await this.$store.dispatch('data/connections/clone', config)
-      duplicateConfig.name = 'Copy of ' + duplicateConfig.name
-    },
-    async submit() {
-      this.connectionError = null
-      try {
-        await this.$store.dispatch('connect', this.config)
-      } catch (e) {
-        this.connectionError = e
-        this.$noty.error("Error establishing a connection")
-        log.error(e)
-      }
-    },
-    async handleConnect(config) {
-      this.config = config
-      await this.submit()
-    },
-    async testConnection() {
-
-      try {
-        this.testing = true
-        this.connectionError = null
-        await this.$store.dispatch('test', this.config)
-        this.$noty.success("Connection looks good!")
-        return true
-      } catch (ex) {
-        this.connectionError = ex
-        this.$noty.error("Error establishing a connection")
-      } finally {
-        this.testing = false
-      }
-    },
-    clearForm() {
-      // TODO: Implement
-    },
-    async save() {
-      try {
+      },
+      edit(config) {
+        this.config = config
         this.errors = null
         this.connectionError = null
-        if (!this.config.name) {
-          throw new Error("Name is required")
-        }
-        await this.$store.dispatch('data/connections/save', this.config)
-        this.$noty.success("Connection Saved")
-      } catch (ex) {
-        console.error(ex)
-        this.errors = [ex.message]
-        this.$noty.error("Could not save connection information")
-      }
-    },
-    handleErrorMessage(message) {
-      if (message) {
-        this.errors = [message]
-        this.$noty.error("Could not parse connection URL.")
-      } else {
-        this.errors = null
-      }
-    }
-  },
-}
-</script>+      },
+      async remove(config) {
+        if (this.config === config) {
+          this.config = new SavedConnection()
+        }
+        await this.$store.dispatch('pinnedConnections/remove', config)
+        await this.$store.dispatch('data/connections/remove', config)
+        this.$noty.success(`${config.name} deleted`)
+      },
+      async duplicate(config) {
+        // Duplicates ES 6 class of the connection, without any reference to the old one.
+        const duplicateConfig = await this.$store.dispatch('data/connections/clone', config)
+        duplicateConfig.name = 'Copy of ' + duplicateConfig.name
+
+        try {
+          const id = await this.$store.dispatch('data/connections/save', duplicateConfig)
+          this.$noty.success(`The connection was successfully duplicated!`)
+          this.config = this.connections.find((c) => c.id === id) || this.config
+        } catch (ex) {
+          this.$noty.error(`Could not duplicate Connection: ${ex.message}`)
+        }
+
+      },
+      async submit() {
+        this.connectionError = null
+        try {
+          await this.$store.dispatch('connect', this.config)
+        } catch(ex) {
+          this.connectionError = ex
+          this.$noty.error("Error establishing a connection")
+          log.error(ex)
+        }
+      },
+      async handleConnect(config) {
+        this.config = config
+        await this.submit()
+      },
+      async testConnection(){
+
+        try {
+          this.testing = true
+          this.connectionError = null
+          await this.$store.dispatch('test', this.config)
+          this.$noty.success("Connection looks good!")
+          return true
+        } catch(ex) {
+          this.connectionError = ex
+          this.$noty.error("Error establishing a connection")
+        } finally {
+          this.testing = false
+        }
+      },
+      clearForm(){
+
+      },
+      async save() {
+        try {
+          this.errors = null
+          this.connectionError = null
+          if (!this.config.name) {
+            throw new Error("Name is required")
+          }
+          await this.$store.dispatch('data/connections/save', this.config)
+          this.$noty.success("Connection Saved")
+        } catch (ex) {
+          console.error(ex)
+          this.errors = [ex.message]
+          this.$noty.error("Could not save connection information")
+        }
+      },
+      handleErrorMessage(message){
+        if (message){
+          this.errors = [message]
+          this.$noty.error("Could not parse connection URL.")
+        }else{
+          this.errors = null
+        }
+      }
+    },
+  }
+</script>
+
+<style>
+</style>