--- conflicted
+++ resolved
@@ -62,18 +62,12 @@
         </div>
 
         <div class="editor-container">
-<<<<<<< HEAD
           <text-editor
             v-model="content"
             :lang="languageName"
             :line-wrapping="wrapText"
             :height="editorHeight"
             @interface="editorInterface = $event"
-=======
-          <textarea
-            name="editor"
-            ref="editorRef"
->>>>>>> 823a5164
           />
         </div>
       </div>
@@ -142,10 +136,6 @@
 import 'codemirror/addon/search/matchesonscrollbar.css'
 import 'codemirror/addon/search/searchcursor'
 import { Languages, LanguageData, TextLanguage, getLanguageByName, getLanguageByContent } from '../../lib/editor/languageData'
-<<<<<<< HEAD
-=======
-import { setKeybindingsFromVimrc } from '@/lib/readVimrc'
->>>>>>> 823a5164
 import { uuidv4 } from "@/lib/uuid"
 import _ from 'lodash'
 import { mapGetters } from 'vuex'
