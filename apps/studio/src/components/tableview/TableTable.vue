--- conflicted
+++ resolved
@@ -537,23 +537,14 @@
           headerTooltip += ' [Primary Key]'
         }
 
-<<<<<<< HEAD
-        const cssClasses = [];
-        if (isPK) {
-          cssClasses.push('primary-key');
-        } else if (hasKeyDatas) {
-          cssClasses.push('foreign-key');
-        }
-
-        if (column.generated) {
-          cssClasses.push('generated-column');
-=======
         let cssClass = 'hide-header-menu-icon';
         if (isPK) {
           cssClass += ' primary-key';
         } else if (hasKeyDatas) {
           cssClass += ' foreign-key';
->>>>>>> 2cb16a65
+        }
+        if (column.generated) {
+          cssClass += ' generated-column';
         }
 
         // if column has a comment, add it to the tooltip
@@ -576,7 +567,7 @@
           width: columnWidth,
           maxWidth: globals.maxColumnWidth,
           maxInitialWidth: globals.maxInitialWidth,
-          cssClass: cssClasses.join(' '),
+          cssClass,
           editable: this.cellEditCheck,
           headerSort: !this.dialectData.disabledFeatures.headerSort,
           editor: editorType,
