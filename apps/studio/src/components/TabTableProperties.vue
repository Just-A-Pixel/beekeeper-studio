<template>
  <div class="table-properties">
    <div v-if="error" class="alert-wrapper">
      <div class="alert alert-danger">
        {{error.message}}
      </div>
    </div>
    <template  v-else>
      <div class="table-properties-header">
        <div class="nav-pills" v-if="pills.length > 1">
          <a 
            v-for="(pill) in pills"
            :key="pill.id"
            class="nav-pill"
            :class="{active: pill.id === activePill}"
            :title="pill.dirty ? 'Unsaved Changes' : ''"
            @click.prevent="activePill = pill.id"
          >
            {{pill.name}} {{pill.dirty ? '*' : ''}}
          </a>
        </div>
      </div>
      <div v-if="loading" class="table-properties-loading">
        <x-progressbar></x-progressbar>
      </div>
      <div class="table-properties-wrap" v-if="properties && table">
        <component
          class="schema-builder"
          :is="pill.component"
          :table="table"
          :primaryKeys="primaryKeys"
          :tabState="pill"
          :properties="properties"
          :connection="connection"
          :active="pill.id === activePill && active"
          v-show="pill.id === activePill"
          v-for="(pill) in pills" 
          :key="pill.id"
          @actionCompleted="refresh"
        >
          <template v-slot:footer>
            <div class="statusbar-info col flex expand">
              <x-button @click.prevent="openData" class="btn btn-flat btn-icon end" title="View Data">
                Data <i class="material-icons">north_east</i>
              </x-button>
              <template v-if="properties">
                <span class="statusbar-item" :title="totalRecords === null ? 'Loading Total Records...' : `Approximately ${totalRecords} Records`">
                  <i class="material-icons">list_alt</i>
                  <span v-if="totalRecords === null">Loading...</span>
                  <span v-else>~{{totalRecords.toLocaleString()}}</span>
                </span>
                <span class="statusbar-item" v-if="humanSize !== null" :title="`Table Size ${humanSize}`">
                  <i class="material-icons">aspect_ratio</i>
                  <span>{{humanSize}}</span>
                </span>
                <span class="statusbar-item" v-if="humanIndexSize !== null" :title="`Index Size ${humanIndexSize}`">
                  <i class="material-icons">location_searching</i>
                  <span>{{humanIndexSize}}</span>
                </span>
              </template>
            </div>
          </template>

          <template v-slot:actions >
            <x-button class="actions-btn btn btn-flat" title="Actions">
              <i class="material-icons">settings</i>
              <i class="material-icons">arrow_drop_down</i>
              <x-menu>
                <x-menuitem @click.prevent="refresh">
                  <x-label>Refresh</x-label>
                </x-menuitem>
                <x-menuitem @click.prevent="openTable">
                  <x-label>View Data</x-label>
                </x-menuitem>
                <hr v-if="dev">
                <x-menuitem v-if="dev" @click.prevent="triggerError">
                  <x-label>[DEV] Toggle Error</x-label>
                </x-menuitem>
                <x-menuitem v-if="dev" @click.prevent="loading = !loading">
                  <x-label>[DEV] Toggle Loading</x-label>
                </x-menuitem>
              </x-menu>
            </x-button>
          </template>
        </component>
      </div>
    </template>
  </div>
</template>

<script>
import Tabulator from 'tabulator-tables'
import Statusbar from './common/StatusBar'
// import TableInfoVue from './tableinfo/TableInfo.vue'
import TableSchemaVue from './tableinfo/TableSchema.vue'
import TableIndexesVue from './tableinfo/TableIndexes.vue'
import TableRelationsVue from './tableinfo/TableRelations.vue'
import TableTriggersVue from './tableinfo/TableTriggers.vue'
import { format as humanBytes } from 'bytes'
import platformInfo from '../common/platform_info'
import TableInfo from './tableinfo/TableInfo.vue'
import { AppEvent } from '@/common/AppEvent'
export default {
  props: ["table", "connection", "tabId", "active", "tab"],
  components: { Statusbar, TableInfo },
  data() {
    return {
      dev: platformInfo.isDevelopment,
      loading: true,
      error: null,
      primaryKeys: [],
      properties: {},
      totalRecords: null,
      dirtyPills: {},
      rawPills: [
        {
          id: 'schema',
          name: "Columns",
          needsProperties: false,
          component: TableSchemaVue,
          dirty: false,
        },
        {
          id: 'indexes',
          name: "Indexes",
          tableOnly: true,
          needsProperties: true,
          component: TableIndexesVue,
          dirty: false,
        },
        {
          id: 'relations',
          name: "Relations",
          tableOnly: true,
          needsProperties: true,
          component: TableRelationsVue,
          dirty: false,
        },
        {
          id: 'triggers',
          name: "Triggers",
          tableOnly: true,
          needsProperties: true,
          component: TableTriggersVue,
          dirty: false
        }
      ],
      activePill: 'schema', // the only tab that is always there.
      tableSchema: null,
      tableIndexes: null,
      tableRelations: null,
      tableTriggers: null,
      actualTableHeight: "100%",
    }
  },
  watch: {
    unsavedChanges() {
      this.tab.unsavedChanges = this.unsavedChanges
    }
  },
  computed: {
    unsavedChanges() {
      return this.pills.filter((p) => p.dirty).length > 0
    },
    pills() {
      if (!this.table) return []
      const isTable = this.table.entityType === 'table'
      return this.rawPills.filter((p) => {

        if (!this.properties) {
          if (p.needsProperties) {
            return false
          }
        }
        
        if (p.needsProperties && !this.connection.supportedFeatures().properties) {
          return false
        }
        if(p.tableOnly) {
          return isTable
        }
        return true
      })
    },
    humanSize() {
      return humanBytes(this.properties.size)
    },
    humanIndexSize() {
      return humanBytes(this.properties.indexSize)
    },
  },
  methods: {
    openData() {
      this.$root.$emit(AppEvent.loadTable, { table: this.table })
    },
    triggerError() {
      // this is for dev only
      this.error = new Error("Something went wrong")
    },
    async fetchTotalRecords() {
      try {
        this.totalRecords = await this.connection.getTableLength(this.table.name, this.table.schema)
      } catch (ex) {
        console.error("unable to fetch total records", ex)
        this.totalRecords = 0
      } 
    },
    async refresh() {
      this.loading = true
      this.error = null
<<<<<<< HEAD
=======
      this.properties = null
      this.fetchTotalRecords()
>>>>>>> 10fab4a0
      try {
        this.primaryKeys = await this.connection.getPrimaryKeys(this.table.name, this.table.schema)
        if (this.table.entityType === 'table') {
          this.properties = await this.connection.getTableProperties(this.table.name, this.table.schema)
        }
        this.loading = false
      } catch (ex) {
        this.error = ex
      } finally {
        this.loading = false
      }
    },
    async openTable() {
      this.$root.$emit("loadTable", { table: this.table })
    }
  },
  async mounted() {
    this.refresh()
  }
}
</script><|MERGE_RESOLUTION|>--- conflicted
+++ resolved
@@ -208,11 +208,8 @@
     async refresh() {
       this.loading = true
       this.error = null
-<<<<<<< HEAD
-=======
       this.properties = null
       this.fetchTotalRecords()
->>>>>>> 10fab4a0
       try {
         this.primaryKeys = await this.connection.getPrimaryKeys(this.table.name, this.table.schema)
         if (this.table.entityType === 'table') {
