<template>
  <div class="export-manager">
    <ExportModal
      v-if="table || query"
      :connection="connection"
      :table="table"
      :query="query"
      :query-name="queryName"
      :filters="filters"
      @export="startExport"
      @closed="handleDeadModal"
    />
    <ExportNotification
      v-for="exporter in exports"
      :key="exporter.id"
      :exporter="exporter"
    />
  </div>
</template>
<script lang="ts">
import Vue from 'vue'
import Noty from 'noty'
import { mapMutations, mapGetters } from 'vuex'
import { AppEvent, RootBinding } from '../../common/AppEvent'
import { TableFilter, TableOrView } from '../../lib/db/models'
import ExportNotification from './ExportNotification.vue'
import ExportModal from './ExportModal.vue'
import { CsvExporter, JsonExporter, JsonLineExporter, SqlExporter } from '../../lib/export'
import { ExportProgress, ExportStatus } from '../../lib/export/models'
<<<<<<< HEAD
=======
import globals from '@/common/globals'
import { BasicDatabaseClient } from '@/lib/db/clients/BasicDatabaseClient'
>>>>>>> abe5a1de

interface ExportTriggerOptions {
  table?: TableOrView,
  query?: string,
  queryName?: string,
  filters?: TableFilter[]
}


const ExportClassPicker = {
  'csv': CsvExporter,
  'json': JsonExporter,
  'sql': SqlExporter,
  'jsonl': JsonLineExporter
}

interface StartExportOptions {
  table: TableOrView,
  query?: string,
  queryName?: string,
  filters: TableFilter[],
  exporter: 'csv' | 'json' | 'sql' | 'jsonl'
  filePath: string
  options: {
    chunkSize: number
    deleteOnAbort: boolean
    includeFilter: boolean
  }
  outputOptions: any
}


export default Vue.extend({
  components: { ExportModal, ExportNotification },
  props: ['connection'],
  data() {
    return {
      // these are like 'pending Export'
      table: (undefined as TableOrView | undefined),
      query: '',
      queryName: '',
      filters: (undefined as TableFilter[] | undefined),
    }
  },
  computed: {
    ...mapGetters({ 'exports': 'exports/runningExports' }),
    rootBindings(): RootBinding[] {
      return [
        { event: AppEvent.beginExport, handler: this.handleExportRequest },
      ]
    }
  },
  methods: {
    ...mapMutations({ addExport: "exports/addExport" }),
    async startExport(options: StartExportOptions) {
      const exporter = new ExportClassPicker[options.exporter](
        options.filePath,
        this.connection,
        options.table,
        options.query,
        options.queryName,
        options.filters || [],
        options.options,
        options.outputOptions
      )
      this.addExport(exporter)
      exporter.onProgress(this.notifyProgress.bind(this))

      const exportName = options.table ? options.table.name : options.queryName;

      await exporter.exportToFile()

      if (exporter.status == ExportStatus.Error) {
        const exportName = options.table ? options.table.name : options.queryName;
        const error_notice = this.$noty.error(`Export of ${exportName} failed: ${exporter.error}`, {
          buttons: [
            Noty.button('Close', "btn btn-primary", () => {
              error_notice.close()
            })
          ]
        }).setTimeout(this.$bkConfig.ui.export.errorNoticeTimeout)
        return
      }
      if (exporter.status !== ExportStatus.Completed) return;
      const n = this.$noty.success(`Export of ${exportName} complete`, {
        buttons: [
          Noty.button('Show', "btn btn-primary", () => {
            this.$native.files.showItemInFolder(options.filePath)
            n.close()
          })
        ]
      })
    },
    handleExportRequest(options?: ExportTriggerOptions): void {
      this.table = options?.table
      this.query = options?.query
      this.queryName = options?.queryName
      this.filters = options?.filters
    },
    handleDeadModal() {
      this.table = undefined
      this.filters = undefined
      this.query = undefined
      this.queryName = undefined
    },
    notifyProgress(_progress: ExportProgress) {
      // Empty on purpose
    }
  },
  mounted() {
    this.registerHandlers(this.rootBindings)
  },
  beforeDestroy() {
    this.unregisterHandlers(this.rootBindings)
  }
})
</script><|MERGE_RESOLUTION|>--- conflicted
+++ resolved
@@ -27,11 +27,6 @@
 import ExportModal from './ExportModal.vue'
 import { CsvExporter, JsonExporter, JsonLineExporter, SqlExporter } from '../../lib/export'
 import { ExportProgress, ExportStatus } from '../../lib/export/models'
-<<<<<<< HEAD
-=======
-import globals from '@/common/globals'
-import { BasicDatabaseClient } from '@/lib/db/clients/BasicDatabaseClient'
->>>>>>> abe5a1de
 
 interface ExportTriggerOptions {
   table?: TableOrView,
