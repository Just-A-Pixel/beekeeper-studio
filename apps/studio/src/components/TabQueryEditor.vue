<template>
  <div
    class="query-editor"
    v-hotkey="keymap"
  >
    <div
      class="top-panel"
      ref="topPanel"
    >
      <merge-manager
        v-if="query && query.id"
        :original-text="originalText"
        :query="query"
        :unsaved-text="unsavedText"
        @change="onChange"
        @mergeAccepted="originalText = query.text"
      />
      <div
        class="no-content"
        v-if="remoteDeleted"
      >
        <div class="alert alert-danger">
          <i class="material-icons">error_outline</i>
          <div class="alert-body">
            This query was deleted by someone else. It is no longer editable.
          </div>
          <a
            @click.prevent="close"
            class="btn btn-flat"
          >Close Tab</a>
        </div>
      </div>
      <sql-text-editor
        v-model="unsavedText"
        :lang="connectionType"
        :extra-keybindings="keybindings"
        :vim-config="vimConfig"
        :height="editorHeight"
        :read-only="editorReadOnly"
        @initialized="handleEditorInitialized"
        @cursorActivity="handleCursorActivity"
        @interface="editorInterface = $event"
      />
      <span class="expand" />
      <div class="toolbar text-right">
        <div class="actions btn-group">
          <x-button
            class="btn btn-flat btn-small"
            menu
          >
            <i class="material-icons">settings</i>
            <x-menu>
              <x-menuitem
                :key="t.value"
                v-for="t in keymapTypes"
                @click.prevent="userKeymap = t.value"
              >
                <x-label class="keymap-label">
                  <span
                    class="material-icons"
                    v-if="t.value === userKeymap"
                  >done</span>
                  {{ t.name }}
                </x-label>
              </x-menuitem>
            </x-menu>
          </x-button>
        </div>
        <div class="expand" />
        <div
          class="actions btn-group"
          ref="actions"
        >
          <x-button v-if="showDryRun" class="btn btn-flat btn-small" :disabled="$config.isCommunity" @click="dryRun = !dryRun">
            <x-label>Dry Run</x-label>
            <i v-if="$config.isCommunity" class="material-icons menu-icon">stars</i>
            <input v-else type="checkbox" v-model="dryRun">
          </x-button>
          <x-button
            @click.prevent="triggerSave"
            class="btn btn-flat btn-small"
          >
            Save
          </x-button>

          <x-buttons class="">
            <x-button
              class="btn btn-primary btn-small"
              v-tooltip="'Ctrl+Enter'"
              @click.prevent="submitTabQuery"
            >
              <x-label>{{ hasSelectedText ? 'Run Selection' : 'Run' }}</x-label>
            </x-button>
            <x-button
              class="btn btn-primary btn-small"
              menu
            >
              <i class="material-icons">arrow_drop_down</i>
              <x-menu>
                <x-menuitem @click.prevent="submitTabQuery">
                  <x-label>{{ hasSelectedText ? 'Run Selection' : 'Run' }}</x-label>
                  <x-shortcut value="Control+Enter" />
                </x-menuitem>
                <x-menuitem @click.prevent="submitCurrentQuery">
                  <x-label>Run Current</x-label>
                  <x-shortcut value="Control+Shift+Enter" />
                </x-menuitem>
                <x-menuitem @click.prevent="submitQueryToFile">
                  <x-label>{{ hasSelectedText ? 'Run Selection to File' : 'Run to File' }}</x-label>
                  <i
                    v-if="$config.isCommunity"
                    class="material-icons menu-icon"
                  >
                    stars
                  </i>
                </x-menuitem>
                <x-menuitem @click.prevent="submitCurrentQueryToFile">
                  <x-label>Run Current to File</x-label>
                  <i
                    v-if="$config.isCommunity"
                    class="material-icons menu-icon "
                  >
                    stars
                  </i>
                </x-menuitem>
              </x-menu>
            </x-button>
          </x-buttons>
        </div>
      </div>
    </div>
    <div
      class="bottom-panel"
      ref="bottomPanel"
    >
      <progress-bar
        @cancel="cancelQuery"
        :message="runningText"
        v-if="running"
      />
      <result-table
        ref="table"
        v-else-if="rowCount > 0"
        :active="active"
        :table-height="tableHeight"
        :result="result"
        :query="query"
      />
      <div
        class="message"
        v-else-if="result"
      >
        <div class="alert alert-info">
          <i class="material-icons-outlined">info</i>
          <span>Query {{ selectedResult + 1 }}/{{ results.length }}: No Results. {{ result.affectedRows || 0 }} rows affected. See the select box in the bottom left ↙ for more query results.</span>
        </div>
      </div>
      <div
        class="message"
        v-else-if="errors"
      >
        <error-alert :error="errors" />
      </div>
      <div
        class="message"
        v-else-if="info"
      >
        <div class="alert alert-info">
          <i class="material-icon-outlined">info</i>
          <span>{{ info }}</span>
        </div>
      </div>
      <div
        class="layout-center expand"
        v-else
      >
        <shortcut-hints />
      </div>
      <!-- <span class="expand" v-if="!result"></span> -->
      <!-- STATUS BAR -->
      <query-editor-status-bar
        v-model="selectedResult"
        :results="results"
        :running="running"
        @download="download"
        @clipboard="clipboard"
        @clipboardJson="clipboardJson"
        @clipboardMarkdown="clipboardMarkdown"
        @submitCurrentQueryToFile="submitCurrentQueryToFile"
        :execute-time="executeTime"
      />
    </div>

    <!-- Save Modal -->
    <portal to="modals">
      <modal
        class="vue-dialog beekeeper-modal"
        :name="`save-modal-${tab.id}`"
        @closed="selectEditor"
        @opened="selectTitleInput"
        height="auto"
        :scrollable="true"
      >
        <form
          v-if="query"
          @submit.prevent="saveQuery"
        >
          <div class="dialog-content">
            <div class="dialog-c-title">
              Saved Query Name
            </div>
            <div class="modal-form">
              <div
                class="alert alert-danger save-errors"
                v-if="saveError"
              >
                {{ saveError }}
              </div>
              <div class="form-group">
                <input
                  type="text"
                  ref="titleInput"
                  name="title"
                  class="form-control"
                  v-model="query.title"
                  autofocus
                >
              </div>
            </div>
          </div>
          <div class="vue-dialog-buttons">
            <button
              class="btn btn-flat"
              type="button"
              @click.prevent="$modal.hide(`save-modal-${tab.id}`)"
            >
              Cancel
            </button>
            <button
              class="btn btn-primary"
              type="submit"
            >
              Save
            </button>
          </div>
        </form>
      </modal>
    </portal>

    <!-- Parameter modal -->
    <portal to="modals">
      <modal
        class="vue-dialog beekeeper-modal"
        :name="`parameters-modal-${tab.id}`"
        @opened="selectFirstParameter"
        @closed="selectEditor"
        height="auto"
        :scrollable="true"
      >
        <form @submit.prevent="submitQuery(queryForExecution, true)">
          <div class="dialog-content">
            <div class="dialog-c-title">
              Provide parameter values
            </div>
            <div class="dialog-c-subtitle">
              You need to use single quotes around string values. Blank values are invalid
            </div>
            <div class="modal-form">
              <div class="form-group">
                <div
                  v-for="(param, index) in queryParameterPlaceholders"
                  :key="index"
                >
                  <div class="form-group row">
                    <label>{{ param }}</label>
                    <input
                      type="text"
                      class="form-control"
                      required
                      v-model="queryParameterValues[param]"
                      autofocus
                      ref="paramInput"
                    >
                  </div>
                </div>
              </div>
            </div>
          </div>
          <div class="vue-dialog-buttons">
            <button
              class="btn btn-flat"
              type="button"
              @click.prevent="$modal.hide(`parameters-modal-${tab.id}`)"
            >
              Cancel
            </button>
            <button
              class="btn btn-primary"
              type="submit"
            >
              Run
            </button>
          </div>
        </form>
      </modal>
    </portal>
  </div>
</template>

<script lang="ts">

  import _ from 'lodash'
  import CodeMirror from 'codemirror'
  import 'codemirror/addon/comment/comment'
  import 'codemirror/keymap/vim.js'
  import 'codemirror/addon/dialog/dialog'
  import 'codemirror/addon/search/search'
  import 'codemirror/addon/search/jump-to-line'
  import 'codemirror/addon/scroll/annotatescrollbar'
  import 'codemirror/addon/search/matchesonscrollbar'
  import 'codemirror/addon/search/matchesonscrollbar.css'
  import 'codemirror/addon/search/searchcursor'

  import Split from 'split.js'
  import { mapGetters, mapState } from 'vuex'
  import { identify } from 'sql-query-identifier'
  import pluralize from 'pluralize'

  import platformInfo from '@/common/platform_info'
  import { splitQueries } from '../lib/db/sql_tools'
  import ProgressBar from './editor/ProgressBar.vue'
  import ResultTable from './editor/ResultTable.vue'
  import ShortcutHints from './editor/ShortcutHints.vue'
  import SQLTextEditor from '@/components/common/texteditor/SQLTextEditor.vue'

  import { format } from 'sql-formatter';

  import QueryEditorStatusBar from './editor/QueryEditorStatusBar.vue'
  import rawlog from 'electron-log'
  import ErrorAlert from './common/ErrorAlert.vue'
  import MergeManager from '@/components/editor/MergeManager.vue'
  import { AppEvent } from '@/common/AppEvent'
  import { FavoriteQuery } from '@/common/appdb/models/favorite_query'
  import { OpenTab } from '@/common/appdb/models/OpenTab'
<<<<<<< HEAD
=======
  import { removeQueryQuotes } from '@/lib/db/sql_tools';
>>>>>>> b0aef6a4

  const log = rawlog.scope('query-editor')
  const isEmpty = (s) => _.isEmpty(_.trim(s))
  const editorDefault = "\n\n\n\n\n\n\n\n\n\n"

  export default {
    // this.queryText holds the current editor value, always
    components: { ResultTable, ProgressBar, ShortcutHints, QueryEditorStatusBar, ErrorAlert, MergeManager, SqlTextEditor: SQLTextEditor },
    props: {
      tab: OpenTab,
      active: Boolean
    },
    data() {
      return {
        results: [],
        running: false,
        runningCount: 1,
        runningType: 'all queries',
        selectedResult: 0,
        editorHeight: 100,
        editorSelection: null,
        editorReadOnly: false,
        editorInterface: {},
        editorInitialized: false,
        runningQuery: null,
        error: null,
        errorMarker: null,
        saveError: null,
        info: null,
        split: null,
        tableHeight: 0,
        savePrompt: false,
        lastWord: null,
        cursorIndex: null,
        marker: null,
        queryParameterValues: {},
        queryForExecution: null,
        executeTime: 0,
        originalText: "",
        initialized: false,
        blankQuery: new FavoriteQuery(),
        dryRun: false
      }
    },
    computed: {
      ...mapGetters(['dialect', 'dialectData', 'defaultSchema']),
      ...mapState(['usedConfig', 'connection', 'database', 'tables', 'storeInitialized']),
      ...mapState('data/queries', {'savedQueries': 'items'}),
      ...mapState('settings', ['settings']),
      ...mapState('tabs', { 'activeTab': 'active' }),
      userKeymap: {
        get() {
          const value = this.settings?.keymap?.value;
          return value && this.keymapTypes.map(k => k.value).includes(value) ? value : 'default';
        },
        set(value) {
          if (value === this.userKeymap || !this.keymapTypes.map(k => k.value).includes(value)) return;
          this.$store.dispatch('settings/save', { key: 'keymap', value: value }).then(() => {
            this.initialize();
          });
        }
      },
      keymapTypes() {
        return this.$config.defaults.keymapTypes
      },
      shouldInitialize() {
        return this.storeInitialized && this.active && !this.initialized
      },
      remoteDeleted() {
        return this.storeInitialized && this.tab.queryId && !this.query
      },
      query() {
        return this.tab.findQuery(this.savedQueries || []) || this.blankQuery
      },
      queryTitle() {
        return this.query?.title
      },
      showDryRun() {
        return this.dialect == 'bigquery'
      },
      unsavedText: {
        get () {
          return this.tab.unsavedQueryText || editorDefault
        },
        set(value) {
          this.tab.unsavedQueryText = value
        },
      },
      identifyDialect() {
        // dialect for sql-query-identifier
        const mappings = {
          'sqlserver': 'mssql',
          'sqlite': 'sqlite',
          'cockroachdb': 'psql',
          'postgresql': 'psql',
          'mysql': 'mysql',
          'mariadb': 'mysql',
          'redshift': 'psql',
        }
        return mappings[this.connectionType] || 'generic'
      },
      hasParams() {
        return !!this.queryParameterPlaceholders?.length
      },
      paramsModalRequired() {
        let result = false
        this.queryParameterPlaceholders.forEach((param) => {
          const v = this.queryParameterValues[param]
          if (!v || _.isEmpty(v.trim())) {
            result = true
          }
        })
        return result
      },
      errors() {
        const result = [
          this.error,
          this.saveError
        ].filter((e) => e)

        return result.length ? result : null
      },
      runningText() {
        return `Running ${this.runningType} (${pluralize('query', this.runningCount, true)})`
      },
      hasSelectedText() {
        return this.editorInitialized ? !!this.editorSelection : false
      },
      result() {
        return this.results[this.selectedResult]
      },
      individualQueries() {
        if (!this.unsavedText) return []
        return splitQueries(this.unsavedText, this.identifyDialect)
      },
      currentlySelectedQueryIndex() {
        const queries = this.individualQueries
        for (let i = 0; i < queries.length; i++) {
          if (this.cursorIndex <= queries[i].end + 1) return i
        }
        return null
      },
      currentlySelectedQuery() {
        if (this.currentlySelectedQueryIndex === null) return null
        return this.individualQueries[this.currentlySelectedQueryIndex]
      },
      currentQueryPosition() {
        if(!this.editorInitialized || !this.currentlySelectedQuery || !this.individualQueries) {
          return null
        }
        const qi = this.currentlySelectedQueryIndex
        const previousQuery = qi === 0 ? null : this.individualQueries[qi - 1]
        // adding 1 to account for semicolon
        const start = previousQuery ? previousQuery.end + 1: 0
        const end = this.currentlySelectedQuery.end

        return {
          from: start,
          to: end + 1
        }

      },
      rowCount() {
        return this.result && this.result.rows ? this.result.rows.length : 0
      },
      hasText() {
        return !isEmpty(this.unsavedText)
      },
      hasTitle() {
        return this.query.title && this.query.title.replace(/\s+/, '').length > 0
      },
      splitElements() {
        return [
          this.$refs.topPanel,
          this.$refs.bottomPanel,
        ]
      },
      keymap() {
        if (!this.active) return {}
        const result = {}
        result[this.ctrlOrCmd('l')] = this.selectEditor
        result[this.ctrlOrCmd('i')] = this.submitQueryToFile
        result[this.ctrlOrCmdShift('i')] = this.submitCurrentQueryToFile
        return result
      },
      connectionType() {
        return this.connection.connectionType;
      },
      queryParameterPlaceholders() {
        let params = this.individualQueries.flatMap((qs) => qs.parameters)

        if (this.currentlySelectedQuery && (this.hasSelectedText || this.runningType === 'current')) {
          params = this.currentlySelectedQuery.parameters
        }

        if (params.length && params[0] === '?') return []

        return _.uniq(params)
      },
      deparameterizedQuery() {
        let query = this.queryForExecution
        if (_.isEmpty(query)) {
          return query;
        }
        _.each(this.queryParameterPlaceholders, param => {
          query = query.replace(new RegExp(`(\\W|^)${this.escapeRegExp(param)}(\\W|$)`, 'g'), `$1${this.queryParameterValues[param]}$2`)
        });
        return query;
      },
      unsavedChanges() {
        if (_.trim(this.unsavedText) === "" && _.trim(this.originalText) === "") return false

        return !this.query?.id ||
          _.trim(this.unsavedText) !== _.trim(this.originalText)
      },
      keybindings() {
        const keybindings: any = {
          "Shift-Ctrl-Enter": this.submitCurrentQuery,
          "Shift-Cmd-Enter": this.submitCurrentQuery,
          "Ctrl-Enter": this.submitTabQuery,
          "Cmd-Enter": this.submitTabQuery,
          "Ctrl-S": this.triggerSave,
          "Cmd-S": this.triggerSave,
          "F5": this.submitTabQuery,
          "Shift-F5": this.submitCurrentQuery,
          "Ctrl+I": this.submitQueryToFile,
          "Cmd+I": this.submitQueryToFile,
          "Shift+Ctrl+I": this.submitCurrentQueryToFile,
          "Shift+Cmd+I": this.submitCurrentQueryToFile
        }

        if(this.userKeymap === "vim") {
          keybindings["Ctrl-Esc"] = this.cancelQuery
        } else {
          keybindings["Esc"] = this.cancelQuery
        }

        return keybindings
      },
      vimConfig() {
        const exCommands = [
          { name: "write", prefix: "w", handler: this.triggerSave },
          { name: "quit", prefix: "q", handler: this.close },
          { name: "qa", prefix: "qa", handler: () => this.$root.$emit(AppEvent.closeAllTabs) },
          { name: "x", prefix: "x", handler: this.writeQuit },
          { name: "wq", prefix: "wq", handler: this.writeQuit },
          { name: "tabnew", prefix: "tabnew", handler: (_cn, params) => {
            if(params.args && params.args.length > 0){
              let queryName = params.args[0]
              this.$root.$emit(AppEvent.newTab,"", queryName)
              return
            }
            this.$root.$emit(AppEvent.newTab)
          }},
        ]

        return { exCommands }
      },
    },
    watch: {
      error() {
        if (this.errorMarker) {
          this.errorMarker.clear()
        }
        if (this.dialect === 'postgresql' && this.error && this.error.position) {
          const [a, b] = this.locationFromPosition(this.queryForExecution, parseInt(this.error.position) - 1, parseInt(this.error.position))
          this.errorMarker = this.editorInterface.markText(a, b, 'error')
          this.error.marker = {line: b.line + 1, ch: b.ch}
        }
      },
      queryTitle() {
        if (this.queryTitle) this.tab.title = this.queryTitle
      },
      shouldInitialize() {
        if (this.shouldInitialize) this.initialize()
      },
      unsavedText() {
        this.saveTab()
      },
      remoteDeleted() {
        if (this.remoteDeleted) {
          this.editorReadOnly = 'nocursor'
          this.tab.unsavedChanges = false
          this.tab.alert = true
        } else {
          this.editorReadOnly = false
        }
      },
      unsavedChanges() {
        this.tab.unsavedChanges = this.unsavedChanges
      },
      active() {
        if(this.active && this.editorInitialized) {
          this.$nextTick(() => {
            this.editorInterface.refresh()
            this.editorInterface.focus()
          })
        } else {
          this.$modal.hide(`save-modal-${this.tab.id}`)
        }
      },
      currentQueryPosition() {
        if (this.marker){
          this.marker.clear()
        }

        if(!this.individualQueries || this.individualQueries.length < 2) {
          return;
        }

        if (!this.currentQueryPosition) {
          return
        }
        const { from, to } = this.currentQueryPosition

        const editorText = this.unsavedText
        // const lines = editorText.split(/\n/)

        const [markStart, markEnd] = this.locationFromPosition(editorText, from, to)
        this.marker = this.editorInterface.markText(markStart, markEnd, 'highlight')
      },
    },
    methods: {

      locationFromPosition(queryText, ...rawPositions) {
        // 1. find the query text inside the editor
        // 2.

        const editorText = this.unsavedText

        const startCharacter = editorText.indexOf(queryText)
        const lines = editorText.split(/\n/)
        const positions = rawPositions.map((p) => p + startCharacter)

        const finished = positions.map((_p) => false)
        const results = positions.map((_p) => ({ line: null, ch: null}))

        let startOfLine = 0
        lines.forEach((line, idx) => {
          const eol = startOfLine + line.length + 1
          positions.forEach((p, pIndex) => {
            if (startOfLine <= p && p <= eol && !finished[pIndex]) {
              results[pIndex].line = idx
              results[pIndex].ch = p - startOfLine
              finished[pIndex] = true
            }
          })
          startOfLine += line.length + 1
        })
        return results
      },
      initialize() {
        this.initialized = true
        // TODO (matthew): Add hint options for all tables and columns\
        this.initializeQueries()
        this.query.title = this.activeTab.title

        this.tab.unsavedChanges = this.unsavedChanges

        if (this.split) {
          this.split.destroy();
          this.split = null;
        }

        this.$nextTick(() => {
          this.split = Split(this.splitElements, {
            elementStyle: (_dimension, size) => ({
                'flex-basis': `calc(${size}%)`,
            }),
            sizes: [50,50],
            gutterSize: 8,
            direction: 'vertical',
            onDragEnd: () => {
              this.$nextTick(() => {
                this.tableHeight = this.$refs.bottomPanel.clientHeight
                this.updateEditorHeight()
              })
            }
          })
        })
      },
      handleEditorInitialized(_: CodeMirror.Editor) {
        // this gives the dom a chance to kick in and render these
        // before we try to read their heights
        setTimeout(() => {
          this.tableHeight = this.$refs.bottomPanel.clientHeight
          this.updateEditorHeight()
          this.editorInterface.refresh()
        }, 1)

        this.editorInitialized = true
      },
      handleCursorActivity(editor) {
        this.cursorIndex = editor.getDoc().indexFromPos(editor.getCursor(true))
        this.editorSelection = editor.getSelection()
      },
      saveTab: _.debounce(function() {
        this.$store.dispatch('tabs/save', this.tab)
      }, 1000),
      close() {
        this.$root.$emit(AppEvent.closeTab)
      },
      async cancelQuery() {
        if(this.running && this.runningQuery) {
          this.running = false
          this.info = 'Query Execution Cancelled'
          await this.runningQuery.cancel()
          this.runningQuery = null
        }
      },
      download(format) {
        this.$refs.table.download(format)
      },
      clipboard() {
        this.$refs.table.clipboard()
      },
      clipboardJson() {
        // eslint-disable-next-line
        // @ts-ignore
        const data = this.$refs.table.clipboard('json')
      },
      clipboardMarkdown() {
        // eslint-disable-next-line
        // @ts-ignore
        const data = this.$refs.table.clipboard('md')
      },
      selectEditor() {
        this.editorInterface.focus()
      },
      selectTitleInput() {
        this.$refs.titleInput.select()
      },
      selectFirstParameter() {
        if (!this.$refs['paramInput'] || this.$refs['paramInput'].length === 0) return
        this.$refs['paramInput'][0].select()
      },
      updateEditorHeight() {
        let height = this.$refs.topPanel.clientHeight
        height -= this.$refs.actions.clientHeight
        this.editorHeight = height
      },
      triggerSave() {
        if (this.query?.id) {
          this.saveQuery()
        } else {
          this.$modal.show(`save-modal-${this.tab.id}`)
        }
      },
      async saveQuery() {
        if (this.remoteDeleted) return
        if (!this.hasTitle || !this.hasText) {
          this.saveError = new Error("You need both a title, and some query text.")
          return
        } else {
          try {
            const payload = _.clone(this.query)
            payload.text = this.unsavedText
            this.$modal.hide(`save-modal-${this.tab.id}`)
            const id = await this.$store.dispatch('data/queries/save', payload)
            this.tab.queryId = id

            this.$nextTick(() => {
              this.unsavedText = this.query.text
              this.tab.title = this.query.title
              this.originalText = this.query.text
            })
            this.$noty.success('Query Saved')
          } catch (ex) {
            this.saveError = ex
            this.$noty.error(`Save Error: ${ex.message}`)
          }
        }
      },
      onChange(text) {
        this.unsavedText = text
      },
      escapeRegExp(string) {
        return string.replace(/[.*+\-?^${}()|[\]\\]/g, '\\$&');
      },
      async submitQueryToFile() {
        if (platformInfo.isCommunity) {
          this.$root.$emit(AppEvent.upgradeModal)
          return;
        }
        // run the currently hilighted text (if any) to a file, else all sql
        const query_sql = this.hasSelectedText ? this.editorSelection : this.unsavedText
        const saved_name = this.hasTitle ? this.query.title : null
        const tab_title = this.tab.title // e.g. "Query #1"
        const queryName = saved_name || tab_title
        this.trigger( AppEvent.beginExport, { query: query_sql, queryName: queryName });
      },
      async submitCurrentQueryToFile() {
        if (platformInfo.isCommunity) {
          this.$root.$emit(AppEvent.upgradeModal)
          return;
        }
        // run the currently selected query (if there are multiple) to a file, else all sql
        const query_sql = this.currentlySelectedQuery ? this.currentlySelectedQuery.text : this.unsavedText
        const saved_name = this.hasTitle ? this.query.title : null
        const tab_title = this.tab.title // e.g. "Query #1"
        const queryName = saved_name || tab_title
        this.trigger( AppEvent.beginExport, { query: query_sql, queryName: queryName });
      },
      async submitCurrentQuery() {
        if (this.currentlySelectedQuery) {
          this.runningType = 'current'
          this.submitQuery(this.currentlySelectedQuery.text)
        } else {
          this.results = []
          this.error = 'No query to run'
        }
      },
      async submitTabQuery() {
        const text = this.hasSelectedText ? this.editorSelection : this.unsavedText
        this.runningType = this.hasSelectedText ? 'selection' : 'everything'
        if (text.trim()) {
          this.submitQuery(text)
        } else {
          this.error = 'No query to run'
        }
      },
      async submitQuery(rawQuery, fromModal = false) {
        if (this.remoteDeleted) return;
        this.running = true
        this.error = null
        this.queryForExecution = rawQuery
        this.results = []
        this.selectedResult = 0
        let identification = []
        try {
          identification = identify(rawQuery, { strict: false, dialect: this.identifyDialect })
        } catch (ex) {
          log.error("Unable to identify query", ex)
        }

        try {
          if (this.hasParams && (!fromModal || this.paramsModalRequired)) {
            this.$modal.show(`parameters-modal-${this.tab.id}`)
            return
          }

          const query = this.deparameterizedQuery
          this.$modal.hide(`parameters-modal-${this.tab.id}`)
          this.runningCount = identification.length || 1
          // Dry run is for bigquery, allows query cost estimations
          this.runningQuery = this.connection.query(query, { dryRun: this.dryRun })
          const queryStartTime = new Date()
          const results = await this.runningQuery.execute()
          const queryEndTime = new Date()

          // https://github.com/beekeeper-studio/beekeeper-studio/issues/1435
          if (!document.hasFocus() && window.Notification && Notification.permission === "granted") {
            new window.Notification("Query Complete", {
              body: `${this.tab.title} has been executed successfully.`,
            });
          }

          // eslint-disable-next-line
          // @ts-ignore
          this.executeTime = queryEndTime - queryStartTime
          let totalRows = 0
          results.forEach(result => {
            result.rowCount = result.rowCount || 0

            // TODO (matthew): remove truncation logic somewhere sensible
            totalRows += result.rowCount
            if (result.rowCount > this.$config.maxResults) {
              result.rows = _.take(result.rows, this.$config.maxResults)
              result.truncated = true
              result.totalRowCount = result.rowCount
            }
          })
          this.results = Object.freeze(results);

          // const defaultResult = Math.max(results.length - 1, 0)

          const nonEmptyResult = _.chain(results).findLastIndex((r) => !!r.rows?.length).value()
          console.log("non empty result", nonEmptyResult)
          this.selectedResult = nonEmptyResult === -1 ? results.length - 1 : nonEmptyResult

          this.$store.dispatch('data/usedQueries/save', { text: query, numberOfRecords: totalRows, queryId: this.query?.id, connectionId: this.connection.id })
          log.debug('identification', identification)
          const found = identification.find(i => {
            return i.type === 'CREATE_TABLE' || i.type === 'DROP_TABLE' || i.type === 'ALTER_TABLE'
          })
          if (found) {
            this.$store.dispatch('updateTables')
          }
        } catch (ex) {
          log.error(ex)
          if(this.running) {
            this.error = ex
          }
        } finally {
          this.running = false
        }
      },
      initializeQueries() {
        if (!this.tab.unsavedChanges && this.query?.text) {
          this.unsavedText = null
        }
        if (this.query?.text) {
          this.originalText = this.query.text
          if (!this.unsavedText) this.unsavedText = this.query.text
        }
      },
      fakeRemoteChange() {
        this.query.text = "select * from foo"
      },
      // Right click menu handlers
      writeQuit() {
        this.triggerSave()
        if(this.query.id) {
          this.close()
        }
      }
    },
    mounted() {
      if (this.shouldInitialize) this.initialize()
    },
    beforeDestroy() {
      if(this.split) {
        this.split.destroy()
      }
    },
  }
</script>
<|MERGE_RESOLUTION|>--- conflicted
+++ resolved
@@ -342,10 +342,6 @@
   import { AppEvent } from '@/common/AppEvent'
   import { FavoriteQuery } from '@/common/appdb/models/favorite_query'
   import { OpenTab } from '@/common/appdb/models/OpenTab'
-<<<<<<< HEAD
-=======
-  import { removeQueryQuotes } from '@/lib/db/sql_tools';
->>>>>>> b0aef6a4
 
   const log = rawlog.scope('query-editor')
   const isEmpty = (s) => _.isEmpty(_.trim(s))
