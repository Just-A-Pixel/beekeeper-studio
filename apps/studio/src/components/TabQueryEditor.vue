<template>
  <div
    class="query-editor"
    v-hotkey="keymap"
  >
    <div
      class="top-panel"
      ref="topPanel"
      @contextmenu.prevent.stop="showContextMenu"
    >
      <merge-manager
        v-if="query && query.id"
        :original-text="originalText"
        :query="query"
        :unsaved-text="unsavedText"
        @change="onChange"
        @mergeAccepted="originalText = query.text"
      />
      <div
        class="no-content"
        v-if="remoteDeleted"
      >
        <div class="alert alert-danger">
          <i class="material-icons">error_outline</i>
          <div class="alert-body">
            This query was deleted by someone else. It is no longer editable.
          </div>
          <a
            @click.prevent="close"
            class="btn btn-flat"
          >Close Tab</a>
        </div>
      </div>
      <textarea
        name="editor"
        class="editor"
        ref="editor"
        id=""
        cols="30"
        rows="10"
      />
      <span class="expand" />
      <div class="toolbar text-right">
        <div class="actions btn-group">
          <x-button
            class="btn btn-flat btn-small"
            menu
          >
            <i class="material-icons">settings</i>
            <x-menu>
              <x-menuitem
                :key="t.value"
                v-for="t in keymapTypes"
                @click.prevent="userKeymap = t.value"
              > 
                <x-label class="keymap-label">
                  <span
                    class="material-icons"
                    v-if="t.value === userKeymap"
                  >done</span>
                  {{ t.name }}
                </x-label> 
              </x-menuitem>
            </x-menu>
          </x-button>
        </div>
        <div class="expand" />
        <div
          class="actions btn-group"
          ref="actions"
        >
          <x-button
            @click.prevent="triggerSave"
            class="btn btn-flat btn-small"
          >
            Save
          </x-button>

          <x-buttons class="">
            <x-button
              class="btn btn-primary btn-small"
              v-tooltip="'Ctrl+Enter'"
              @click.prevent="submitTabQuery"
            >
              <x-label>{{ hasSelectedText ? 'Run Selection' : 'Run' }}</x-label>
            </x-button>
            <x-button
              class="btn btn-primary btn-small"
              menu
            >
              <i class="material-icons">arrow_drop_down</i>
              <x-menu>
                <x-menuitem @click.prevent="submitTabQuery">
                  <x-label>{{ hasSelectedText ? 'Run Selection' : 'Run' }}</x-label>
                  <x-shortcut value="Control+Enter" />
                </x-menuitem>
                <x-menuitem @click.prevent="submitCurrentQuery">
                  <x-label>Run Current</x-label>
                  <x-shortcut value="Control+Shift+Enter" />
                </x-menuitem>
                <x-menuitem @click.prevent="submitQueryToFile">
                  <x-label>{{hasSelectedText ? 'Run Selection to File...' : 'Run to File...'}}</x-label>
                  <x-shortcut value="Control+I"></x-shortcut>
                </x-menuitem>
                <x-menuitem @click.prevent="submitCurrentQueryToFile">
                  <x-label>Run Current Query to File...</x-label>
                  <x-shortcut value="Control+Shift+I"></x-shortcut>
                </x-menuitem>
              </x-menu>
            </x-button>
          </x-buttons>
        </div>
      </div>
    </div>
    <div
      class="bottom-panel"
      ref="bottomPanel"
    >
      <progress-bar
        @cancel="cancelQuery"
        :message="runningText"
        v-if="running"
      />
      <result-table
        ref="table"
        v-else-if="rowCount > 0"
        :active="active"
        :table-height="tableHeight"
        :result="result"
        :query="query"
      />
      <div
        class="message"
        v-else-if="result"
      >
        <div class="alert alert-info">
          <i class="material-icons-outlined">info</i>
          <span>Query {{ selectedResult + 1 }}/{{ results.length }}: No Results. {{ result.affectedRows || 0 }} rows affected. See the select box in the bottom left ↙ for more query results.</span>
        </div>
      </div>
      <div
        class="message"
        v-else-if="errors"
      >
        <error-alert :error="errors" />
      </div>
      <div
        class="message"
        v-else-if="info"
      >
        <div class="alert alert-info">
          <i class="material-icon-outlined">info</i>
          <span>{{ info }}</span>
        </div>
      </div>
      <div
        class="layout-center expand"
        v-else
      >
        <shortcut-hints />
      </div>
      <!-- <span class="expand" v-if="!result"></span> -->
      <!-- STATUS BAR -->
      <query-editor-status-bar
        v-model="selectedResult"
        :results="results"
        :running="running"
        @download="download"
        @clipboard="clipboard"
        @clipboardJson="clipboardJson"
        @clipboardMarkdown="clipboardMarkdown"
<<<<<<< HEAD
        @submitCurrentQueryToFile="submitCurrentQueryToFile"
        :executeTime="executeTime"
      ></query-editor-status-bar>
=======
        :execute-time="executeTime"
      />
>>>>>>> a84945e6
    </div>

    <!-- Save Modal -->
    <portal to="modals">
      <modal
        class="vue-dialog beekeeper-modal"
        :name="`save-modal-${tab.id}`"
        @closed="selectEditor"
        @opened="selectTitleInput"
        height="auto"
        :scrollable="true"
      >
        <form
          v-if="query"
          @submit.prevent="saveQuery"
        >
          <div class="dialog-content">
            <div class="dialog-c-title">
              Saved Query Name
            </div>
            <div class="modal-form">
              <div
                class="alert alert-danger save-errors"
                v-if="saveError"
              >
                {{ saveError }}
              </div>
              <div class="form-group">
                <input
                  type="text"
                  ref="titleInput"
                  name="title"
                  class="form-control"
                  v-model="query.title"
                  autofocus
                >
              </div>
            </div>
          </div>
          <div class="vue-dialog-buttons">
            <button
              class="btn btn-flat"
              type="button"
              @click.prevent="$modal.hide(`save-modal-${tab.id}`)"
            >
              Cancel
            </button>
            <button
              class="btn btn-primary"
              type="submit"
            >
              Save
            </button>
          </div>
        </form>
      </modal>
    </portal>

    <!-- Parameter modal -->
    <portal to="modals">
      <modal
        class="vue-dialog beekeeper-modal"
        :name="`parameters-modal-${tab.id}`"
        @opened="selectFirstParameter"
        @closed="selectEditor"
        height="auto"
        :scrollable="true"
      >
        <form @submit.prevent="submitQuery(queryForExecution, true)">
          <div class="dialog-content">
            <div class="dialog-c-title">
              Provide parameter values
            </div>
            <div class="dialog-c-subtitle">
              You need to use single quotes around string values. Blank values are invalid
            </div>
            <div class="modal-form">
              <div class="form-group">
                <div
                  v-for="(param, index) in queryParameterPlaceholders"
                  :key="index"
                >
                  <div class="form-group row">
                    <label>{{ param }}</label>
                    <input
                      type="text"
                      class="form-control"
                      required
                      v-model="queryParameterValues[param]"
                      autofocus
                      ref="paramInput"
                    >
                  </div>
                </div>
              </div>
            </div>
          </div>
          <div class="vue-dialog-buttons">
            <button
              class="btn btn-flat"
              type="button"
              @click.prevent="$modal.hide(`parameters-modal-${tab.id}`)"
            >
              Cancel
            </button>
            <button
              class="btn btn-primary"
              type="submit"
            >
              Run
            </button>
          </div>
        </form>
      </modal>
    </portal>
  </div>
</template>

<script lang="ts">

  import _ from 'lodash'
  import CodeMirror from 'codemirror'
  import 'codemirror/addon/comment/comment'
  import 'codemirror/keymap/vim.js'
  import 'codemirror/addon/dialog/dialog'
  import 'codemirror/addon/search/search'
  import 'codemirror/addon/search/jump-to-line'
  import 'codemirror/addon/scroll/annotatescrollbar'
  import 'codemirror/addon/search/matchesonscrollbar'
  import 'codemirror/addon/search/matchesonscrollbar.css'
  import 'codemirror/addon/search/searchcursor'

  import Split from 'split.js'
  import { mapGetters, mapState } from 'vuex'
  import { identify } from 'sql-query-identifier'
  import pluralize from 'pluralize'

  import { splitQueries } from '../lib/db/sql_tools'
  import ProgressBar from './editor/ProgressBar.vue'
  import ResultTable from './editor/ResultTable.vue'
  import ShortcutHints from './editor/ShortcutHints.vue'

  import { format } from 'sql-formatter';

  import QueryEditorStatusBar from './editor/QueryEditorStatusBar.vue'
  import rawlog from 'electron-log'
  import ErrorAlert from './common/ErrorAlert.vue'
  import {FormatterDialect} from "@shared/lib/dialects/models";
  import MergeManager from '@/components/editor/MergeManager.vue'
  import { AppEvent } from '@/common/AppEvent'
  import { FavoriteQuery } from '@/common/appdb/models/favorite_query'
<<<<<<< HEAD
=======
  import { OpenTab } from '@/common/appdb/models/OpenTab'
  import { makeDBHint, findTableOrViewByWord } from '@/lib/editor'
>>>>>>> a84945e6

  const log = rawlog.scope('query-editor')
  const isEmpty = (s) => _.isEmpty(_.trim(s))
  const editorDefault = "\n\n\n\n\n\n\n\n\n\n"

  export default {
    // this.queryText holds the current editor value, always
    components: { ResultTable, ProgressBar, ShortcutHints, QueryEditorStatusBar, ErrorAlert, MergeManager},
    props: {
      tab: OpenTab,
      active: Boolean
    },
    data() {
      return {
        results: [],
        running: false,
        runningCount: 1,
        runningType: 'all queries',
        selectedResult: 0,
        editor: null,
        runningQuery: null,
        error: null,
        errorMarker: null,
        saveError: null,
        info: null,
        split: null,
        tableHeight: 0,
        savePrompt: false,
        lastWord: null,
        cursorIndex: null,
        marker: null,
        queryParameterValues: {},
        queryForExecution: null,
        executeTime: 0,
        originalText: "",
        initialized: false,
        blankQuery: new FavoriteQuery(),
      }
    },
    computed: {
      ...mapGetters(['dialect', 'dialectData', 'defaultSchema']),
      ...mapState(['usedConfig', 'connection', 'database', 'tables', 'storeInitialized']),
      ...mapState('data/queries', {'savedQueries': 'items'}),
      ...mapState('settings', ['settings']),
      userKeymap: {
        get() {
          const value = this.settings?.keymap?.value;
          return value && this.keymapTypes.map(k => k.value).includes(value) ? value : 'default';
        },
        set(value) {
          if (value === this.keymap || !this.keymapTypes.map(k => k.value).includes(value)) return;
          this.$store.dispatch('settings/save', { key: 'keymap', value: value });
          this.initialize();
        }
      },
      keymapTypes() {
        return this.$config.defaults.keymapTypes
      },
      shouldInitialize() {
        return this.storeInitialized && this.active && !this.initialized
      },
      remoteDeleted() {
        return this.storeInitialized && this.tab.queryId && !this.query
      },
      query() {
        return this.tab.findQuery(this.savedQueries || []) || this.blankQuery
      },
      queryTitle() {
        return this.query?.title
      },
      unsavedText: {
        get () {
          return this.tab.unsavedQueryText || ""
        },
        set(value) {
          this.tab.unsavedQueryText = value
        },
      },
      identifyDialect() {
        // dialect for sql-query-identifier
        const mappings = {
          'sqlserver': 'mssql',
          'sqlite': 'sqlite',
          'cockroachdb': 'psql',
          'postgresql': 'psql',
          'mysql': 'mysql',
          'mariadb': 'mysql',
          'redshift': 'psql',
        }
        return mappings[this.connectionType] || 'generic'
      },
      hasParams() {
        return !!this.queryParameterPlaceholders?.length
      },
      paramsModalRequired() {
        let result = false
        this.queryParameterPlaceholders.forEach((param) => {
          const v = this.queryParameterValues[param]
          if (!v || _.isEmpty(v.trim())) {
            result = true
          }
        })
        return result
      },
      errors() {
        const result = [
          this.error,
          this.saveError
        ].filter((e) => e)

        return result.length ? result : null
      },
      runningText() {
        return `Running ${this.runningType} (${pluralize('query', this.runningCount, true)})`
      },
      hasSelectedText() {
        return this.editor ? !!this.editor.getSelection() : false
      },
      result() {
        return this.results[this.selectedResult]
      },
      individualQueries() {
        if (!this.unsavedText) return []
        return splitQueries(this.unsavedText, this.identifyDialect)
      },
      currentlySelectedQueryIndex() {
        const queries = this.individualQueries
        for (let i = 0; i < queries.length; i++) {
          if (this.cursorIndex <= queries[i].end + 1) return i
        }
        return null
      },
      currentlySelectedQuery() {
        if (this.currentlySelectedQueryIndex === null) return null
        return this.individualQueries[this.currentlySelectedQueryIndex]
      },
      currentQueryPosition() {
        if(!this.editor || !this.currentlySelectedQuery || !this.individualQueries) {
          return null
        }
        const qi = this.currentlySelectedQueryIndex
        const previousQuery = qi === 0 ? null : this.individualQueries[qi - 1]
        // adding 1 to account for semicolon
        const start = previousQuery ? previousQuery.end + 1: 0
        const end = this.currentlySelectedQuery.end

        return {
          from: start,
          to: end + 1
        }

      },
      rowCount() {
        return this.result && this.result.rows ? this.result.rows.length : 0
      },
      hasText() {
        return !isEmpty(this.unsavedText)
      },
      hasTitle() {
        return this.query.title && this.query.title.replace(/\s+/, '').length > 0
      },
      splitElements() {
        return [
          this.$refs.topPanel,
          this.$refs.bottomPanel,
        ]
      },
      keymap() {
        if (!this.active) return {}
        const result = {}
        result[this.ctrlOrCmd('l')] = this.selectEditor
        result[this.ctrlOrCmd('i')] = this.submitQueryToFile
        result[this.ctrlOrCmdShift('i')] = this.submitCurrentQueryToFile
        return result
      },
      connectionType() {
        return this.connection.connectionType;
      },
      hintOptions() {
        const dbHint = makeDBHint(this.tables, this.dialectData, this.defaultSchema)
        return { dbHint }
      },
      queryParameterPlaceholders() {
        let params = this.individualQueries.flatMap((qs) => qs.parameters)

        if (this.currentlySelectedQuery && (this.hasSelectedText || this.runningType === 'current')) {
          params = this.currentlySelectedQuery.parameters
        }

        if (params.length && params[0] === '?') return []

        return _.uniq(params)
      },
      deparameterizedQuery() {
        let query = this.queryForExecution
        if (_.isEmpty(query)) {
          return query;
        }
        _.each(this.queryParameterPlaceholders, param => {
          query = query.replace(new RegExp(`(\\W|^)${this.escapeRegExp(param)}(\\W|$)`, 'g'), `$1${this.queryParameterValues[param]}$2`)
        });
        return query;
      },
      unsavedChanges() {
        if (_.trim(this.unsavedText) === "" && _.trim(this.originalText) === "") return false

        return !this.query?.id ||
          _.trim(this.unsavedText) !== _.trim(this.originalText)
      },
    },
    watch: {
      error() {
        if (this.errorMarker) {
          this.errorMarker.clear()
        }
        if (this.dialect === 'postgresql' && this.error && this.error.position) {
          const [a, b] = this.locationFromPosition(this.queryForExecution, parseInt(this.error.position) - 1, parseInt(this.error.position))
          this.errorMarker = this.editor.getDoc().markText(a, b, { className: 'error'})
          this.error.marker = {line: b.line + 1, ch: b.ch}
        }
      },
      queryTitle() {
        if (this.queryTitle) this.tab.title = this.queryTitle
      },
      shouldInitialize() {
        if (this.shouldInitialize) this.initialize()
      },
      unsavedText() {
        this.saveTab()
      },
      remoteDeleted() {
        if (this.remoteDeleted) {
          this.editor?.setOption('readOnly', 'nocursor')
          this.tab.unsavedChanges = false
          this.tab.alert = true
        } else {
          this.editor?.setOption('readOnly', false)
        }
      },
      unsavedChanges() {
        this.tab.unsavedChanges = this.unsavedChanges
      },
      active() {
        if(this.active && this.editor) {
          this.$nextTick(() => {
            this.editor.refresh()
            this.editor.focus()
          })
        } else {
          this.$modal.hide(`save-modal-${this.tab.id}`)
        }
      },
      currentQueryPosition() {
        if (this.marker){
          this.marker.clear()
        }

        if(!this.individualQueries || this.individualQueries.length < 2) {
          return;
        }

        if (!this.currentQueryPosition) {
          return
        }
        const { from, to } = this.currentQueryPosition

        const editorText = this.editor.getValue()
        // const lines = editorText.split(/\n/)

        const [markStart, markEnd] = this.locationFromPosition(editorText, from, to)
        this.marker = this.editor.getDoc().markText(markStart, markEnd, {className: 'highlight'})
      },
      tables() {
        this.editor?.setOption('hintOptions',this.hintOptions)
      }
    },
    methods: {

      find() {
        // trigger's codemirror's search functionality
        this.editor.execCommand('find')
      },
      replace() {
        // trigger's codemirror's search functionality
        this.editor.execCommand('replace')
      },
      replaceAll() {
        // trigger's codemirror's search functionality
        this.editor.execCommand('replaceAll')
      },
      locationFromPosition(queryText, ...rawPositions) {
        // 1. find the query text inside the editor
        // 2.

        const editorText = this.editor.getValue()

        const startCharacter = editorText.indexOf(queryText)
        const lines = editorText.split(/\n/)
        const positions = rawPositions.map((p) => p + startCharacter)

        const finished = positions.map((_p) => false)
        const results = positions.map((_p) => ({ line: null, ch: null}))

        let startOfLine = 0
        lines.forEach((line, idx) => {
          const eol = startOfLine + line.length + 1
          positions.forEach((p, pIndex) => {
            if (startOfLine <= p && p <= eol && !finished[pIndex]) {
              results[pIndex].line = idx
              results[pIndex].ch = p - startOfLine
              finished[pIndex] = true
            }
          })
          startOfLine += line.length + 1
        })
        return results
      },
      initialize() {
        this.initialized = true
        // TODO (matthew): Add hint options for all tables and columns\
        this.initializeQueries()
        const startingValue = this.unsavedText || this.query?.text || editorDefault
        console.log("starting value", startingValue)
        this.tab.unsavedChanges = this.unsavedChanges

        if (this.editor) {
          this.editor.toTextArea();
          this.editor = null;
        }

        if (this.split) {
          this.split.destroy();
          this.split = null;
        }

        this.$nextTick(() => {
          this.split = Split(this.splitElements, {
            elementStyle: (_dimension, size) => ({
                'flex-basis': `calc(${size}%)`,
            }),
            sizes: [50,50],
            gutterSize: 8,
            direction: 'vertical',
            onDragEnd: () => {
              this.$nextTick(() => {
                this.tableHeight = this.$refs.bottomPanel.clientHeight
                this.updateEditorHeight()
              })
            }
          })

          const runQueryKeyMap: any = {
            "Shift-Ctrl-Enter": this.submitCurrentQuery,
            "Shift-Cmd-Enter": this.submitCurrentQuery,
            "Ctrl-Enter": this.submitTabQuery,
            "Cmd-Enter": this.submitTabQuery,
            "Ctrl-S": this.triggerSave,
            "Cmd-S": this.triggerSave,
            "Shift-Ctrl-F": this.formatSql,
            "Shift-Cmd-F": this.formatSql,
            "Ctrl-/": this.toggleComment,
            "Cmd-/": this.toggleComment,
            "F5": this.submitTabQuery,
            "Shift-F5": this.submitCurrentQuery,
            "Ctrl+I": this.submitQueryToFile,
            "Cmd+I": this.submitQueryToFile,
            "Shift+Ctrl+I": this.submitCurrentQueryToFile,
            "Shift+Cmd+I": this.submitCurrentQueryToFile
          }

          if(this.userKeymap === "vim") {
            runQueryKeyMap["Ctrl-Esc"] = this.cancelQuery
          } else {
            runQueryKeyMap.Esc = this.cancelQuery
          }

          const modes = {
            'mysql': 'text/x-mysql',
            'postgresql': 'text/x-pgsql',
            'sqlserver': 'text/x-mssql',
          };

          const extraKeys = {}

          extraKeys[this.cmCtrlOrCmd('F')] = 'findPersistent'
          extraKeys[this.cmCtrlOrCmd('R')] = 'replace'
          extraKeys[this.cmCtrlOrCmd('Shift-R')] = 'replaceAll'


          this.editor = CodeMirror.fromTextArea(this.$refs.editor, {
            lineNumbers: true,
            mode: this.connection.connectionType in modes ? modes[this.connection.connectionType] : "text/x-sql",
            tabSize: 2,
            theme: 'monokai',
            extraKeys: {
              "Ctrl-Space": "autocomplete",
              "Shift-Tab": "indentLess",
              ...extraKeys
            },
            options: {
              closeOnBlur: false
            },
            // eslint-disable-next-line
            // @ts-ignore
            hint: CodeMirror.hint.sql,
            hintOptions: this.hintOptions,
            keyMap: this.userKeymap,
            getColumns: this.getColumnsForAutocomplete
          } as CodeMirror.EditorConfiguration)
          this.editor.setValue(startingValue)
          this.editor.addKeyMap(runQueryKeyMap)
          this.editor.on("keydown", (_cm, e) => {
            if (this.$store.state.menuActive) {
              e.preventDefault()
            }
          })

          this.editor.on("change", (cm) => {
            // this also updates `this.queryText`
            // this.tab.query.text = cm.getValue()
            this.unsavedText = cm.getValue()
          })

          if (this.connectionType === 'postgresql')  {
            this.editor.on("beforeChange", (_cm, co) => {
              const { to, from, origin, text } = co;

              // eslint-disable-next-line
              // @ts-ignore
              const keywords = CodeMirror.resolveMode(this.editor.options.mode).keywords

              // quote names when needed
              if (origin === 'complete' && keywords[text[0].toLowerCase()] != true) {
                const names = text[0]
                  .match(/("[^"]*"|[^.]+)/g)
                  .map(n => /^\d/.test(n) ? `"${n}"` : n)
                  .map(n => /[^a-z0-9_]/.test(n) && !/"/.test(n) ? `"${n}"` : n)
                  .join('.')

                co.update(from, to, [names], origin)
              }
            })
          }

          // TODO: make this not suck
          this.editor.on('keyup', this.maybeAutoComplete)
          this.editor.on('cursorActivity', (editor) => this.cursorIndex = editor.getDoc().indexFromPos(editor.getCursor(true)))
          this.editor.focus()

          setTimeout(() => {
            // this fixes the editor not showing because it doesn't think it's dom element is in view.
            // its a hit and miss error
            this.editor.refresh()
          }, 1)

          // this gives the dom a chance to kick in and render these
          // before we try to read their heights
          setTimeout(() => {
            this.tableHeight = this.$refs.bottomPanel.clientHeight
            this.updateEditorHeight()
          }, 1)
        })
      },
      saveTab: _.debounce(function() {
        this.$store.dispatch('tabs/save', this.tab)
      }, 1000),
      close() {
        this.$root.$emit(AppEvent.closeTab)
      },
      showContextMenu(event) {
        const selectionDepClass = this.hasSelectedText ? '' : 'disabled';
        this.$bks.openMenu({
          item: this.tab,
          options: [
          {
            name: 'Undo',
            slug: '',
            handler: this.editorUndo,
            shortcut: this.ctrlOrCmd('z')
          },
          {
            name: 'Redo',
            slug: '',
            handler: this.editorRedo,
            shortcut: this.ctrlOrCmd('shift+z')
          },
          {
            name: 'Cut',
            slug: '',
            handler: this.editorCut,
            class: selectionDepClass,
            shortcut: this.ctrlOrCmd('x')
          },
          {
            name: 'Copy',
            slug: '',
            handler: this.editorCopy,
            class: selectionDepClass,
            shortcut: this.ctrlOrCmd('c')
          },
          {
            name: 'Paste',
            slug: '',
            handler: this.editorPaste,
            shortcut: this.ctrlOrCmd('v')
          },
          {
            name: 'Delete',
            slug: '',
            handler: this.editorDelete,
            class: selectionDepClass
          },
          {
            name: 'Select All',
            slug: '',
            handler: this.editorSelectAll,
            shortcut: this.ctrlOrCmd('a')
          },
          {
            type: 'divider'
          },
          {
            name: "Format Query",
            slug: 'format',
            handler: this.formatSql,
            shortcut: this.ctrlOrCmd('shift+f')
          },
          {
            type: 'divider'
          },
          {
            name: "Find",
            slug: 'find',
            handler: this.find,
            shortcut: this.ctrlOrCmd('f')
          },
          {
            name: "Replace",
            slug: "replace",
            handler: this.replace,
            shortcut: this.ctrlOrCmd('r')
          },
          {
            name: "ReplaceAll",
            slug: "replace_all",
            handler: this.replaceAll,
            shortcut: this.ctrlOrCmd('shift+r')
          }
        ],
          event,
        })
      },
      async cancelQuery() {
        if(this.running && this.runningQuery) {
          this.running = false
          this.info = 'Query Execution Cancelled'
          await this.runningQuery.cancel()
          this.runningQuery = null
        }
      },
      download(format) {
        this.$refs.table.download(format)
      },
      clipboard() {
        this.$refs.table.clipboard()
      },
      clipboardJson() {
        // eslint-disable-next-line
        // @ts-ignore
        const data = this.$refs.table.clipboard('json')
      },
      clipboardMarkdown() {
        // eslint-disable-next-line
        // @ts-ignore
        const data = this.$refs.table.clipboard('md')
      },
      selectEditor() {
        this.editor.focus()
      },
      selectTitleInput() {
        this.$refs.titleInput.select()
      },
      selectFirstParameter() {
        if (!this.$refs['paramInput'] || this.$refs['paramInput'].length === 0) return
        this.$refs['paramInput'][0].select()
      },
      updateEditorHeight() {
        let height = this.$refs.topPanel.clientHeight
        height -= this.$refs.actions.clientHeight
        this.editor.setSize(null, height)
      },
      triggerSave() {
        if (this.query?.id) {
          this.saveQuery()
        } else {
          this.$modal.show(`save-modal-${this.tab.id}`)
        }
      },
      async saveQuery() {
        if (this.remoteDeleted) return
        if (!this.hasTitle || !this.hasText) {
          this.saveError = new Error("You need both a title, and some query text.")
          return
        } else {
          try {
            const payload = _.clone(this.query)
            payload.text = this.unsavedText
            this.$modal.hide(`save-modal-${this.tab.id}`)
            const id = await this.$store.dispatch('data/queries/save', payload)
            this.tab.queryId = id

            this.$nextTick(() => {
              this.unsavedText = this.query.text
              this.tab.title = this.query.title
              this.originalText = this.query.text
            })
            this.$noty.success('Query Saved')
          } catch (ex) {
            this.saveError = ex
            this.$noty.error(`Save Error: ${ex.message}`)
          }
        }
      },
      onChange(text) {
        this.unsavedText = text
        this.editor.setValue(text)
      },
      escapeRegExp(string) {
        return string.replace(/[.*+\-?^${}()|[\]\\]/g, '\\$&');
      },
      async submitQueryToFile() {
        // run the currently hilighted text (if any) to a file, else all sql
        const query_sql = this.hasSelectedText ? this.editor.getSelection() : this.editor.getValue()
        const saved_name = this.hasTitle ? this.query.title : null
        const tab_title = this.tab.title // e.g. "Query #1"
        const queryName = saved_name || tab_title
        this.trigger( AppEvent.beginExport, { query: query_sql, queryName: queryName });
      },
      async submitCurrentQueryToFile() {
        // run the currently selected query (if there are multiple) to a file, else all sql
        const query_sql = this.currentlySelectedQuery ? this.currentlySelectedQuery.text : this.editor.getValue()
        const saved_name = this.hasTitle ? this.query.title : null
        const tab_title = this.tab.title // e.g. "Query #1"
        const queryName = saved_name || tab_title
        this.trigger( AppEvent.beginExport, { query: query_sql, queryName: queryName });
      },
      async submitCurrentQuery() {
        if (this.currentlySelectedQuery) {
          this.runningType = 'current'
          this.submitQuery(this.currentlySelectedQuery.text)
        } else {
          this.results = []
          this.error = 'No query to run'
        }
      },
      async submitTabQuery() {
        const text = this.hasSelectedText ? this.editor.getSelection() : this.editor.getValue()
        this.runningType = this.hasSelectedText ? 'selection' : 'everything'
        if (text.trim()) {
          this.submitQuery(text)
        } else {
          this.error = 'No query to run'
        }
      },
      async submitQuery(rawQuery, fromModal = false) {
        if (this.remoteDeleted) return;
        this.running = true
        this.error = null
        this.queryForExecution = rawQuery
        this.results = []
        this.selectedResult = 0
        let identification = []
        try {
          identification = identify(rawQuery, { strict: false, dialect: this.identifyDialect })
        } catch (ex) {
          log.error("Unable to identify query", ex)
        }

        try {
          if (this.hasParams && (!fromModal || this.paramsModalRequired)) {
            this.$modal.show(`parameters-modal-${this.tab.id}`)
            return
          }

          const query = this.deparameterizedQuery
          this.$modal.hide(`parameters-modal-${this.tab.id}`)
          this.runningCount = identification.length || 1
          this.runningQuery = this.connection.query(query)
          const queryStartTime = new Date()
          const results = await this.runningQuery.execute()
          const queryEndTime = new Date()
          // eslint-disable-next-line
          // @ts-ignore
          this.executeTime = queryEndTime - queryStartTime
          let totalRows = 0
          results.forEach(result => {
            result.rowCount = result.rowCount || 0

            // TODO (matthew): remove truncation logic somewhere sensible
            totalRows += result.rowCount
            if (result.rowCount > this.$config.maxResults) {
              result.rows = _.take(result.rows, this.$config.maxResults)
              result.truncated = true
              result.totalRowCount = result.rowCount
            }
          })
          this.results = Object.freeze(results);

          // const defaultResult = Math.max(results.length - 1, 0)

          const nonEmptyResult = _.chain(results).findLastIndex((r) => !!r.rows?.length).value()
          console.log("non empty result", nonEmptyResult)
          this.selectedResult = nonEmptyResult === -1 ? results.length - 1 : nonEmptyResult

          this.$store.dispatch('data/usedQueries/save', { text: query, numberOfRecords: totalRows, queryId: this.query?.id, connectionId: this.connection.id })
          log.debug('identification', identification)
          const found = identification.find(i => {
            return i.type === 'CREATE_TABLE' || i.type === 'DROP_TABLE' || i.type === 'ALTER_TABLE'
          })
          if (found) {
            this.$store.dispatch('updateTables')
          }
        } catch (ex) {
          log.error(ex)
          if(this.running) {
            this.error = ex
          }
        } finally {
          this.running = false
        }
      },
      inQuote() {
        return false
      },
      maybeAutoComplete(editor, e) {
        // BUGS:
        // 1. only on periods if not in a quote
        // 2. post-space trigger after a few SQL keywords
        //    - from, join
        const triggerWords = ['from', 'join']
        const triggers = {
          '190': 'period'
        }
        const space = 32
        if (editor.state.completionActive) return;
        if (triggers[e.keyCode] && !this.inQuote(editor, e)) {
          // eslint-disable-next-line
          // @ts-ignore
          CodeMirror.commands.autocomplete(editor, null, { completeSingle: false });
        }
        if (e.keyCode === space) {
          try {
            const pos = _.clone(editor.getCursor());
            if (pos.ch > 0) {
              pos.ch = pos.ch - 2
            }
            const word = editor.findWordAt(pos)
            const lastWord = editor.getRange(word.anchor, word.head)
            if (!triggerWords.includes(lastWord.toLowerCase())) return;
            // eslint-disable-next-line
            // @ts-ignore
            CodeMirror.commands.autocomplete(editor, null, { completeSingle: false });

          } catch (ex) {
            // do nothing
          }
        }
      },
      formatSql() {
        this.editor.setValue(format(this.editor.getValue(), { language: FormatterDialect(this.dialect) }))
        this.selectEditor()
      },
      toggleComment() {
        this.editor.execCommand('toggleComment')
      },
      initializeQueries() {
        if (!this.tab.unsavedChanges && this.query?.text) {
          this.unsavedText = null
        }
        if (this.query?.text) {
          this.originalText = this.query.text
          if (!this.unsavedText) this.unsavedText = this.query.text
        }
      },
      fakeRemoteChange() {
        this.query.text = "select * from foo"
      },
      async getColumnsForAutocomplete(tableWord) {
        const tableToFind = findTableOrViewByWord(this.tables, tableWord)
        if (!tableToFind) return null
        // Only refresh columns if we don't have them cached.
        if (!tableToFind.columns?.length) {
          await this.$store.dispatch('updateTableColumns', tableToFind)
        }

        return tableToFind?.columns.map((c) => c.columnName)
      },
      // Right click menu handlers
      editorCut() {
        const selection = this.editor.getSelection();
        this.editor.replaceSelection('');
        this.$native.clipboard.writeText(selection);
      },
      editorCopy() {
        const selection = this.editor.getSelection();
        this.$native.clipboard.writeText(selection);
      },
      editorPaste() {
        const clipboard = this.$native.clipboard.readText();
        if (this.hasSelectedText) {
          this.editor.replaceSelection(clipboard, 'around');
        } else {
          const cursor = this.editor.getCursor();
          this.editor.replaceRange(clipboard, cursor);
        }
      },
      editorDelete() {
        this.editor.replaceSelection('')
      },
      editorUndo() {
        this.editor.execCommand('undo')
      },
      editorRedo() {
        this.editor.execCommand('redo')
      },
      editorSelectAll() {
        this.editor.execCommand('selectAll')
      }
    },
    mounted() {
      if (this.shouldInitialize) this.initialize()

    },
    beforeDestroy() {
      if(this.split) {
        this.split.destroy()
      }
    },
  }
</script>
<|MERGE_RESOLUTION|>--- conflicted
+++ resolved
@@ -1,102 +1,40 @@
 <template>
-  <div
-    class="query-editor"
-    v-hotkey="keymap"
-  >
+  <div class="query-editor" v-hotkey="keymap">
     <div
       class="top-panel"
       ref="topPanel"
       @contextmenu.prevent.stop="showContextMenu"
     >
-      <merge-manager
-        v-if="query && query.id"
-        :original-text="originalText"
-        :query="query"
-        :unsaved-text="unsavedText"
-        @change="onChange"
-        @mergeAccepted="originalText = query.text"
-      />
-      <div
-        class="no-content"
-        v-if="remoteDeleted"
-      >
+      <merge-manager v-if="query && query.id" :originalText="originalText" :query="query" :unsavedText="unsavedText" @change="onChange" @mergeAccepted="originalText = query.text" />
+      <div class="no-content" v-if="remoteDeleted">
         <div class="alert alert-danger">
           <i class="material-icons">error_outline</i>
           <div class="alert-body">
             This query was deleted by someone else. It is no longer editable.
           </div>
-          <a
-            @click.prevent="close"
-            class="btn btn-flat"
-          >Close Tab</a>
+          <a @click.prevent="close" class="btn btn-flat">Close Tab</a>
         </div>
       </div>
-      <textarea
-        name="editor"
-        class="editor"
-        ref="editor"
-        id=""
-        cols="30"
-        rows="10"
-      />
-      <span class="expand" />
+      <textarea name="editor" class="editor" ref="editor" id="" cols="30" rows="10"></textarea>
+      <span class="expand"></span>
       <div class="toolbar text-right">
-        <div class="actions btn-group">
-          <x-button
-            class="btn btn-flat btn-small"
-            menu
-          >
-            <i class="material-icons">settings</i>
-            <x-menu>
-              <x-menuitem
-                :key="t.value"
-                v-for="t in keymapTypes"
-                @click.prevent="userKeymap = t.value"
-              > 
-                <x-label class="keymap-label">
-                  <span
-                    class="material-icons"
-                    v-if="t.value === userKeymap"
-                  >done</span>
-                  {{ t.name }}
-                </x-label> 
-              </x-menuitem>
-            </x-menu>
-          </x-button>
-        </div>
-        <div class="expand" />
-        <div
-          class="actions btn-group"
-          ref="actions"
-        >
-          <x-button
-            @click.prevent="triggerSave"
-            class="btn btn-flat btn-small"
-          >
-            Save
-          </x-button>
+        <div class="actions btn-group" ref="actions">
+          <x-button @click.prevent="triggerSave" class="btn btn-flat btn-small">Save</x-button>
 
           <x-buttons class="">
-            <x-button
-              class="btn btn-primary btn-small"
-              v-tooltip="'Ctrl+Enter'"
-              @click.prevent="submitTabQuery"
-            >
-              <x-label>{{ hasSelectedText ? 'Run Selection' : 'Run' }}</x-label>
+            <x-button class="btn btn-primary btn-small" v-tooltip="'Ctrl+Enter'" @click.prevent="submitTabQuery">
+              <x-label>{{hasSelectedText ? 'Run Selection' : 'Run'}}</x-label>
             </x-button>
-            <x-button
-              class="btn btn-primary btn-small"
-              menu
-            >
+            <x-button class="btn btn-primary btn-small" menu>
               <i class="material-icons">arrow_drop_down</i>
               <x-menu>
                 <x-menuitem @click.prevent="submitTabQuery">
-                  <x-label>{{ hasSelectedText ? 'Run Selection' : 'Run' }}</x-label>
-                  <x-shortcut value="Control+Enter" />
+                  <x-label>{{hasSelectedText ? 'Run Selection' : 'Run'}}</x-label>
+                  <x-shortcut value="Control+Enter"></x-shortcut>
                 </x-menuitem>
                 <x-menuitem @click.prevent="submitCurrentQuery">
                   <x-label>Run Current</x-label>
-                  <x-shortcut value="Control+Shift+Enter" />
+                  <x-shortcut value="Control+Shift+Enter"></x-shortcut>
                 </x-menuitem>
                 <x-menuitem @click.prevent="submitQueryToFile">
                   <x-label>{{hasSelectedText ? 'Run Selection to File...' : 'Run to File...'}}</x-label>
@@ -111,53 +49,29 @@
           </x-buttons>
         </div>
       </div>
+
+
     </div>
-    <div
-      class="bottom-panel"
-      ref="bottomPanel"
-    >
-      <progress-bar
-        @cancel="cancelQuery"
-        :message="runningText"
-        v-if="running"
-      />
-      <result-table
-        ref="table"
-        v-else-if="rowCount > 0"
-        :active="active"
-        :table-height="tableHeight"
-        :result="result"
-        :query="query"
-      />
-      <div
-        class="message"
-        v-else-if="result"
-      >
+    <div class="bottom-panel" ref="bottomPanel">
+      <progress-bar @cancel="cancelQuery" :message="runningText" v-if="running"></progress-bar>
+      <result-table ref="table" v-else-if="rowCount > 0" :active="active" :tableHeight="tableHeight" :result="result" :query='query'></result-table>
+      <div class="message" v-else-if="result">
         <div class="alert alert-info">
           <i class="material-icons-outlined">info</i>
-          <span>Query {{ selectedResult + 1 }}/{{ results.length }}: No Results. {{ result.affectedRows || 0 }} rows affected. See the select box in the bottom left ↙ for more query results.</span>
+          <span>Query {{selectedResult + 1}}/{{results.length}}: No Results. {{result.affectedRows || 0}} rows affected. See the select box in the bottom left ↙ for more query results.</span>
         </div>
       </div>
-      <div
-        class="message"
-        v-else-if="errors"
-      >
+      <div class="message" v-else-if="errors">
         <error-alert :error="errors" />
       </div>
-      <div
-        class="message"
-        v-else-if="info"
-      >
+      <div class="message" v-else-if="info">
         <div class="alert alert-info">
           <i class="material-icon-outlined">info</i>
-          <span>{{ info }}</span>
+          <span>{{info}}</span>
         </div>
       </div>
-      <div
-        class="layout-center expand"
-        v-else
-      >
-        <shortcut-hints />
+      <div class="layout-center expand" v-else>
+        <shortcut-hints></shortcut-hints>
       </div>
       <!-- <span class="expand" v-if="!result"></span> -->
       <!-- STATUS BAR -->
@@ -169,14 +83,9 @@
         @clipboard="clipboard"
         @clipboardJson="clipboardJson"
         @clipboardMarkdown="clipboardMarkdown"
-<<<<<<< HEAD
         @submitCurrentQueryToFile="submitCurrentQueryToFile"
         :executeTime="executeTime"
       ></query-editor-status-bar>
-=======
-        :execute-time="executeTime"
-      />
->>>>>>> a84945e6
     </div>
 
     <!-- Save Modal -->
@@ -194,25 +103,11 @@
           @submit.prevent="saveQuery"
         >
           <div class="dialog-content">
-            <div class="dialog-c-title">
-              Saved Query Name
-            </div>
+            <div class="dialog-c-title">Saved Query Name</div>
             <div class="modal-form">
-              <div
-                class="alert alert-danger save-errors"
-                v-if="saveError"
-              >
-                {{ saveError }}
-              </div>
+              <div class="alert alert-danger save-errors" v-if="saveError">{{saveError}}</div>
               <div class="form-group">
-                <input
-                  type="text"
-                  ref="titleInput"
-                  name="title"
-                  class="form-control"
-                  v-model="query.title"
-                  autofocus
-                >
+                  <input type="text" ref="titleInput" name="title" class="form-control"  v-model="query.title" autofocus>
               </div>
             </div>
           </div>
@@ -247,30 +142,16 @@
       >
         <form @submit.prevent="submitQuery(queryForExecution, true)">
           <div class="dialog-content">
-            <div class="dialog-c-title">
-              Provide parameter values
-            </div>
-            <div class="dialog-c-subtitle">
-              You need to use single quotes around string values. Blank values are invalid
-            </div>
+            <div class="dialog-c-title">Provide parameter values</div>
+            <div class="dialog-c-subtitle">You need to use single quotes around string values. Blank values are invalid</div>
             <div class="modal-form">
               <div class="form-group">
-                <div
-                  v-for="(param, index) in queryParameterPlaceholders"
-                  :key="index"
-                >
-                  <div class="form-group row">
-                    <label>{{ param }}</label>
-                    <input
-                      type="text"
-                      class="form-control"
-                      required
-                      v-model="queryParameterValues[param]"
-                      autofocus
-                      ref="paramInput"
-                    >
+                  <div v-for="(param, index) in queryParameterPlaceholders" v-bind:key="index">
+                    <div class="form-group row">
+                      <label>{{param}}</label>
+                      <input type="text" class="form-control" required v-model="queryParameterValues[param]" autofocus ref="paramInput">
+                    </div>
                   </div>
-                </div>
               </div>
             </div>
           </div>
@@ -314,7 +195,7 @@
   import { identify } from 'sql-query-identifier'
   import pluralize from 'pluralize'
 
-  import { splitQueries } from '../lib/db/sql_tools'
+  import { splitQueries, extractParams } from '../lib/db/sql_tools'
   import ProgressBar from './editor/ProgressBar.vue'
   import ResultTable from './editor/ResultTable.vue'
   import ShortcutHints from './editor/ShortcutHints.vue'
@@ -328,11 +209,8 @@
   import MergeManager from '@/components/editor/MergeManager.vue'
   import { AppEvent } from '@/common/AppEvent'
   import { FavoriteQuery } from '@/common/appdb/models/favorite_query'
-<<<<<<< HEAD
-=======
   import { OpenTab } from '@/common/appdb/models/OpenTab'
   import { makeDBHint, findTableOrViewByWord } from '@/lib/editor'
->>>>>>> a84945e6
 
   const log = rawlog.scope('query-editor')
   const isEmpty = (s) => _.isEmpty(_.trim(s))
@@ -695,6 +573,7 @@
             "Shift-Cmd-F": this.formatSql,
             "Ctrl-/": this.toggleComment,
             "Cmd-/": this.toggleComment,
+            "Esc": this.cancelQuery,
             "F5": this.submitTabQuery,
             "Shift-F5": this.submitCurrentQuery,
             "Ctrl+I": this.submitQueryToFile,
