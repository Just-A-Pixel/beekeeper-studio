<template>
  <div
    class="core-tabs"
    v-hotkey="keymap"
  >
    <div class="tabs-header">
      <!-- <div class="nav-tabs nav"> -->
      <Draggable
        :options="dragOptions"
        v-model="tabItems"
        tag="ul"
        class="nav-tabs nav"
        chosen-class="nav-item-wrap-chosen"
      >
        <core-tab-header
          v-for="tab in tabItems"
          :key="tab.id"
          :tab="tab"
          :tabs-count="tabItems.length"
          :selected="activeTab === tab"
          @click="click"
          @close="close"
          @closeAll="closeAll"
          @closeOther="closeOther"
          @closeToRight="closeToRight"
          @duplicate="duplicate"
        />
      </Draggable>
      <!-- </div> -->
      <span class="actions expand">
        <a
          @click.prevent="createQuery(null)"
          class="btn-fab add-query"
        ><i class=" material-icons">add_circle</i></a>
      </span>
      <a
        @click.prevent="showUpgradeModal"
        class="btn btn-brand btn-icon btn-upgrade"
        v-tooltip="'Upgrade for: backup/restore, import from CSV, larger query results, and more!'"
      >
        <i class="material-icons">stars</i> Upgrade
      </a>
    </div>
    <div class="tab-content">
      <div class="empty flex-col  expand">
        <div class="expand layout-center">
          <shortcut-hints />
        </div>
        <statusbar class="tabulator-footer" />
      </div>
      <div
        v-for="(tab, idx) in tabItems"
        class="tab-pane"
        :id="'tab-' + idx"
        :key="tab.id"
        :class="{ active: (activeTab === tab) }"
        v-show="activeTab === tab"
      >
        <QueryEditor
          v-if="tab.type === 'query'"
          :active="activeTab === tab"
          :tab="tab"
          :tab-id="tab.id"
          :connection="connection"
        />
        <tab-with-table
          v-if="tab.type === 'table'"
          :tab="tab"
          @close="close"
        >
          <template v-slot:default="slotProps">
            <TableTable
              :tab="tab"
              :active="activeTab === tab"
              :connection="connection"
              :initial-filter="tab.filter"
              :table="slotProps.table"
            />
          </template>
        </tab-with-table>
        <tab-with-table
          v-if="tab.type === 'table-properties'"
          :tab="tab"
          @close="close"
        >
          <template v-slot:default="slotProps">
            <TableProperties
              :active="activeTab === tab"
              :tab="tab"
              :tab-id="tab.id"
              :connection="connection"
              :table="slotProps.table"
            />
          </template>
        </tab-with-table>
        <TableBuilder
          v-if="tab.type === 'table-builder'"
          :active="activeTab === tab"
          :tab="tab"
          :tab-id="tab.id"
          :connection="connection"
        />
      </div>
    </div>
    <portal to="modals">
      <modal
        :name="modalName"
        class="beekeeper-modal vue-dialog sure header-sure"
        @opened="sureOpened"
        @closed="sureClosed"
        @before-open="beforeOpened"
      >
        <div class="dialog-content">
          <div class="dialog-c-title">
            Really {{ this.dbAction | titleCase }} <span class="tab-like"><tab-icon
              :tab="tabIcon"
            /> {{ this.dbElement }}</span>?
          </div>
          <p>This change cannot be undone</p>
        </div>
        <div class="vue-dialog-buttons">
          <span class="expand" />
          <button
            ref="no"
            @click.prevent="$modal.hide(modalName)"
            class="btn btn-sm btn-flat"
          >
            Cancel
          </button>
          <button
            @focusout="sureOpen && $refs.no && $refs.no.focus()"
            @click.prevent="completeDeleteAction"
            class="btn btn-sm btn-primary"
          >
            {{ this.titleCaseAction }} {{ this.dbElement }}
          </button>
        </div>
      </modal>

      <!-- Duplicate Modal -->

      <modal
        :name="duplicateTableModal"
        class="beekeeper-modal vue-dialog sure header-sure"
        @opened="sureOpened"
        @closed="sureClosed"
        @before-open="beforeOpened"
      >
        <div class="dialog-content">
          <div class="dialog-c-title">
            {{ this.dbAction | titleCase }} <span class="tab-like"><tab-icon :tab="tabIcon" />
              {{ this.dbElement }}</span>?
          </div>
          <div class="form-group">
            <label for="duplicateTableName">New table name</label>
            <input
              type="text"
              name="duplicateTableName"
              class="form-control"
              required
              v-model="duplicateTableName"
              autofocus
            >
          </div>
          <small>This will create a new table and copy all existing data into it. Keep in mind that any indexes,
            relations, or triggers associated with the original table will not be duplicated in the new table</small>
        </div>
        <div class="vue-dialog-buttons">
          <span class="expand" />
          <button
            ref="no"
            @click.prevent="$modal.hide(duplicateTableModal)"
            class="btn btn-sm btn-flat"
          >
            Cancel
          </button>
          <pending-changes-button
            :submit-apply="duplicateTable"
            :submit-sql="duplicateTableSql"
          />
        </div>
      </modal>
    </portal>
  </div>
</template>

<script lang="ts">

import _ from 'lodash'

import QueryEditor from './TabQueryEditor.vue'
import Statusbar from './common/StatusBar.vue'
import CoreTabHeader from './CoreTabHeader.vue'
import TableTable from './tableview/TableTable.vue'
import TableProperties from './TabTableProperties.vue'
import TableBuilder from './TabTableBuilder.vue'
import { AppEvent } from '../common/AppEvent'
import { mapGetters, mapState } from 'vuex'
import Draggable from 'vuedraggable'
import ShortcutHints from './editor/ShortcutHints.vue'
import { FormatterDialect } from '@shared/lib/dialects/models';
import Vue from 'vue';
import { OpenTab } from '@/common/appdb/models/OpenTab';
import TabWithTable from './common/TabWithTable.vue';
import TabIcon from './tab/TabIcon.vue'
import { DatabaseEntity } from "@/lib/db/models"
import PendingChangesButton from './common/PendingChangesButton.vue'
<<<<<<< HEAD

function safeFormat(value, options) {
  try {
    return format(value, options)
  } catch (ex) {
    return value
  }
}
=======
import { safeSqlFormat as safeFormat } from '@/common/utils';
>>>>>>> da13c9cd

export default Vue.extend({
  props: ['connection'],
  components: {
    Statusbar,
    QueryEditor,
    CoreTabHeader,
    TableTable,
    TableProperties,
    Draggable,
    ShortcutHints,
    TableBuilder,
    TabWithTable,
    TabIcon,
    PendingChangesButton
  },
  data() {
    return {
      showExportModal: false,
      tableExportOptions: null,
      dragOptions: {
        handle: '.nav-item'
      },
      // below are connected to the modal for delete/truncate
      sureOpen: false,
      lastFocused: null,
      dbAction: null,
      dbElement: null,
      dbEntityType: null,
      dbDeleteElementParams: null,
      // below are connected to the modal for duplicate
      dbDuplicateTableParams: null,
      duplicateTableName: null,
    }
  },
  watch: {

  },
  filters: {
    titleCase: function (value) {
      if (!value) return ''
      value = value.toString()
      return value.charAt(0).toUpperCase() + value.slice(1)
    }
  },
  computed: {
    ...mapState('tabs', { 'activeTab': 'active' }),
    ...mapGetters({ 'menuStyle': 'settings/menuStyle', 'dialect': 'dialect' }),
    tabIcon() {
      return {
        type: this.dbEntityType,
        entityType: this.dbEntityType
      }
    },
    titleCaseAction() {
      return _.capitalize(this.dbAction)
    },
    modalName() {
      return "dropTruncateModal"
    },
    duplicateTableModal() {
      return "duplicateTableModal"
    },
    tabItems: {
      get() {
        return this.$store.getters['tabs/sortedTabs']
      },
      set(newTabs: OpenTab[]) {
        this.$store.dispatch('tabs/reorder', newTabs)
      }
    },
    rootBindings() {
      return [
        { event: AppEvent.closeTab, handler: this.closeCurrentTab },
        { event: AppEvent.newTab, handler: this.createQuery },
        { event: AppEvent.createTable, handler: this.openTableBuilder },
        { event: 'historyClick', handler: this.createQueryFromItem },
        { event: AppEvent.loadTable, handler: this.openTable },
        { event: AppEvent.openTableProperties, handler: this.openTableProperties },
        { event: 'loadSettings', handler: this.openSettings },
        { event: 'loadTableCreate', handler: this.loadTableCreate },
        { event: 'loadRoutineCreate', handler: this.loadRoutineCreate },
        { event: 'favoriteClick', handler: this.favoriteClick },
        { event: 'exportTable', handler: this.openExportModal },
        { event: AppEvent.hideEntity, handler: this.hideEntity },
        { event: AppEvent.hideSchema, handler: this.hideSchema },
        { event: AppEvent.deleteDatabaseElement, handler: this.deleteDatabaseElement },
        { event: AppEvent.dropDatabaseElement, handler: this.dropDatabaseElement },
        { event: AppEvent.duplicateDatabaseTable, handler: this.duplicateDatabaseTable },
      ]
    },
    contextOptions() {
      return [
        { name: "Close", slug: 'close', handler: ({ item }) => this.close(item) },
        { name: "Close Others", slug: 'close-others', handler: ({ item }) => this.closeOther(item) },
        { name: 'Close All', slug: 'close-all', handler: this.closeAll },
        { name: "Close Tabs to Right", slug: 'close-to-right', handler: ({ item }) => this.closeToRight(item) },
        { name: "Duplicate", slug: 'duplicate', handler: ({ item }) => this.duplicate(item) }
      ]
    },
    lastTab() {
      return this.tabItems[this.tabItems.length - 1];
    },
    firstTab() {
      return this.tabItems[0]
    },
    activeIdx() {
      return _.indexOf(this.tabItems, this.activeTab)
    },
    keymap() {
      const result = {
        'ctrl+tab': this.nextTab,
        'ctrl+shift+tab': this.previousTab,
      }

      return result
    },
  },
  created() {
    this.$root.$refs.CoreTabs = this;
  },
  methods: {
    showUpgradeModal() {
      this.$root.$emit(AppEvent.upgradeModal)
    },
    completeDeleteAction() {
      const { schema, name: dbName, entityType } = this.dbDeleteElementParams
      if (entityType !== 'table' && this.dbAction == 'truncate') {
        this.$noty.warning("Sorry, you can only truncate tables.")
        return;
      }
      this.$modal.hide(this.modalName)
      this.$nextTick(async () => {
        try {
          if (this.dbAction.toLowerCase() === 'drop') {
            await this.connection.dropElement(dbName, entityType?.toUpperCase(), schema)
            // timeout is more about aesthetics so it doesn't refresh the table right away.

            setTimeout(() => {
              this.$store.dispatch('updateTables')
              this.$store.dispatch('updateRoutines')
            }, 500)
          }

          if (this.dbAction.toLowerCase() === 'truncate') {
            await this.connection.truncateElement(dbName, entityType?.toUpperCase(), schema)
          }

          this.$noty.success(`${this.dbAction} completed successfully`)

        } catch (ex) {
          this.$noty.error(`Error performing ${this.dbAction}: ${ex.message}`)
        }
      })
    },
    async duplicateTableSql() {
      const { tableName, schema, entityType } = this.dbDuplicateTableParams

      if (entityType !== 'table' && this.dbAction == 'duplicate') {
        this.$noty.warning("Sorry, you can only duplicate tables.")
        return;
      }

      if (tableName === this.duplicateTableName) {
        this.$noty.warning("Sorry, you can't duplicate with the same name.")
        return;
      }

      if (this.duplicateTableName === null || this.duplicateTableName === '' || this.duplicateTableName === undefined) {
        this.$noty.warning("Please enter a name for the new table.")
        return;
      }

      try {
        const sql = await this.connection.duplicateTableSql(tableName, this.duplicateTableName, schema)
        const formatted = safeFormat(sql, { language: FormatterDialect(this.dialect) })

        const tab = new OpenTab('query')
        tab.unsavedQueryText = formatted
        tab.title = `Duplicating table: ${tableName}`
        tab.active = true
        tab.unsavedChanges = false
        tab.alert = false
        tab.position = 99

        await this.addTab(tab)

      } catch (ex) {
        this.$noty.error(`Error printing ${this.dbAction} query: ${ex.message}`)
      } finally {
        this.$modal.hide(this.duplicateTableModal)
      }
    },
    async duplicateTable() {
      const { tableName, schema, entityType } = this.dbDuplicateTableParams

      if (entityType !== 'table' && this.dbAction == 'duplicate') {
        this.$noty.warning("Sorry, you can only duplicate tables.")
        return;
      }

      if (tableName === this.duplicateTableName) {
        this.$noty.warning("Sorry, you can't duplicate with the same name.")
        return;
      }

      if (this.duplicateTableName === null || this.duplicateTableName === '' || this.duplicateTableName === undefined) {
        this.$noty.warning("Please enter a name for the new table.")
        return;
      }

      this.$modal.hide(this.duplicateTableModal)

      this.$nextTick(async () => {
        try {
          if (this.dbAction.toLowerCase() !== 'duplicate') {
            return
          }

          await this.connection.duplicateTable(tableName, this.duplicateTableName, schema)

          // timeout is more about aesthetics so it doesn't refresh the table right away.
          setTimeout(() => {
            this.$store.dispatch('updateTables')
            this.$store.dispatch('updateRoutines')
          }, 500)


          this.$noty.success(`${this.dbAction} completed successfully`)

        } catch (ex) {
          this.$noty.error(`Error performing ${this.dbAction}: ${ex.message}`)
        } finally {
          this.duplicateTableName = null
          this.dbDuplicateTableParams = null
        }
      })
    },
    beforeOpened() {
      this.lastFocused = document.activeElement
    },
    sureOpened() {
      this.sureOpen = true
      this.$refs.no.focus()
    },
    sureClosed() {
      this.sureOpen = false
      if (this.lastFocused) {
        this.lastFocused.focus()
      }
    },
    openContextMenu(event, item) {
      this.contextEvent = { event, item }
    },
    contextClick({ option, item }) {
      switch (option.slug) {
        case 'close':
          return this.close(item)
        case 'close-others':
          return this.closeOther(item)
        case 'close-all':
          return this.closeAll();
        case 'close-to-right':
          return this.closeToRight(item);
        case 'duplicate':
          return this.duplicate(item);
      }
    },
    async setActiveTab(tab) {
      await this.$store.dispatch('tabs/setActive', tab)
    },
    async addTab(item: OpenTab) {

      await this.$store.dispatch('tabs/add', item)
      await this.setActiveTab(item)
    },
    nextTab() {
      if (this.activeTab == this.lastTab) {
        this.setActiveTab(this.firstTab)
      } else {
        this.setActiveTab(this.tabItems[this.activeIdx + 1])
      }
    },

    previousTab() {
      if (this.activeTab == this.firstTab) {
        this.setActiveTab(this.lastTab)
      } else {
        this.setActiveTab(this.tabItems[this.activeIdx - 1])
      }
    },
    closeCurrentTab() {
      if (this.activeTab) this.close(this.activeTab)
    },
    handleCreateTab() {
      this.createQuery()
    },
    createQuery(optionalText, queryTitle?) {
      // const text = optionalText ? optionalText : ""
      let qNum = 0
      let tabName = "New Query"
      do {
        qNum = qNum + 1
        tabName = `Query #${qNum}`
      } while (this.tabItems.filter((t) => t.title === tabName).length > 0);
      if (queryTitle) {
        tabName = queryTitle
      }

      const result = new OpenTab('query')
      result.title = tabName,
        result.unsavedChanges = false
      result.unsavedQueryText = optionalText
      this.addTab(result)
    },
    async loadTableCreate(table) {
      let method = null
      if (table.entityType === 'table') method = this.connection.getTableCreateScript
      else if (table.entityType === 'view') method = this.connection.getViewCreateScript
      else if (table.entityType === 'materialized-view') method = this.connection.getMaterializedViewCreateScript
      if (!method) {
        this.$noty.error(`Can't find script for ${table.name} (${table.entityType})`)
        return
      }
      try {
        const result = await method(table.name, table.schema)
        const stringResult = safeFormat(_.isArray(result) ? result[0] : result, { language: FormatterDialect(this.dialect) })
        this.createQuery(stringResult)
      } catch (ex) {
        this.$noty.error(`An error occured while loading the SQL for '${table.name}' - ${ex.message}`)
        throw ex
      }

    },
    dropDatabaseElement({ item: dbActionParams, action: dbAction }) {
      this.dbElement = dbActionParams.name
      this.dbAction = dbAction
      this.dbEntityType = dbActionParams.entityType
      this.dbDeleteElementParams = dbActionParams

      this.$modal.show(this.modalName)
    },
    duplicateDatabaseTable({ item: dbActionParams, action: dbAction }) {
      this.dbElement = dbActionParams.name
      this.dbAction = dbAction
      this.dbEntityType = dbActionParams.entityType

      this.duplicateTableName = `${dbActionParams.name}_copy`

      this.dbDuplicateTableParams = {
        tableName: dbActionParams.name,
        schema: dbActionParams.schema,
        entityType: dbActionParams.entityType
      }

      this.$modal.show(this.duplicateTableModal)
    },
    async loadRoutineCreate(routine) {
      const result = await this.connection.getRoutineCreateScript(routine.name, routine.type, routine.schema)
      const stringResult = safeFormat(_.isArray(result) ? result[0] : result, { language: FormatterDialect(this.dialect) })
      this.createQuery(stringResult);
    },
    openTableBuilder() {
      const tab = new OpenTab('table-builder')
      tab.title = "New Table"
      tab.unsavedChanges = true
      this.addTab(tab)
    },
    openTableProperties({ table }) {
      const t = new OpenTab('table-properties')
      t.tableName = table.name
      t.schemaName = table.schema
      t.title = table.name
      const existing = this.tabItems.find((tab) => tab.matches(t))
      if (existing) return this.$store.dispatch('tabs/setActive', existing)
      this.addTab(t)
    },
    openTable({ table, filter }) {
      const tab = new OpenTab('table')
      tab.title = table.name
      tab.tableName = table.name
      tab.schemaName = table.schema
      tab.entityType = table.entityType
      tab.filter = filter
      tab.titleScope = "all"
      const existing = this.tabItems.find((t) => t.matches(tab))
      if (existing) return this.$store.dispatch('tabs/setActive', existing)
      this.addTab(tab)
    },
    openExportModal(options) {
      this.tableExportOptions = options
      this.showExportModal = true
    },
    hideEntity(entity: DatabaseEntity) {
      this.$store.dispatch('hideEntities/addEntity', entity)
    },
    hideSchema(schema: string) {
      this.$store.dispatch('hideEntities/addSchema', schema)
    },
    openSettings() {
      const tab = new OpenTab('settings')
      tab.title = "Settings"
      this.addTab(tab)
    },
    async click(tab) {
      await this.setActiveTab(tab)

    },
      handleKeyPress(event) {
      if (event.altKey) {
        const keyCode = event.keyCode || event.which;
        if (keyCode >= 49 && keyCode <= 57) {       // Check if the pressed key is a number between 1 and 9
          const pressedNumber = keyCode - 48; // Convert keyCode to the corresponding number
          if(pressedNumber <= this.tabItems.length) {
            this.setActiveTab(this.tabItems[pressedNumber - 1])
          }
        }
      }
    },
    async close(tab) {
      if (this.activeTab === tab) {
        if (tab === this.lastTab) {
          this.previousTab()
        } else {
          this.nextTab()
        }
      }
      await this.$store.dispatch("tabs/remove", tab)
      if (tab.queryId) {
        await this.$store.dispatch('data/queries/reload', tab.queryId)
      }
    },
    closeAll() {
      this.$store.dispatch('tabs/unload')
    },
    closeOther(tab) {
      const others = _.without(this.tabItems, tab)
      this.$store.dispatch('tabs/remove', others)
      this.setActiveTab(tab)
      if (tab.queryId) {
        this.$store.dispatch('data/queries/reload', tab.queryId)
      }
    },
    closeToRight(tab) {
      const tabIndex = _.indexOf(this.tabItems, tab)
      const activeTabIndex = _.indexOf(this.tabItems, this.activeTab)

      const tabsToRight = this.tabItems.slice(tabIndex + 1)

      if (this.activeTab && activeTabIndex > tabIndex) {
        this.setActiveTab(tab)
      }

      this.$store.dispatch('tabs/remove', tabsToRight)
    },
    duplicate(other: OpenTab) {
      const tab = other.duplicate()

      if (tab.type === 'query') {
        tab.title = "Query #" + (this.tabItems.length + 1)
        tab.unsavedChanges = true
      }
      this.addTab(tab)
    },
    favoriteClick(item) {
      const tab = new OpenTab('query')
      tab.title = item.title
      tab.queryId = item.id
      tab.unsavedChanges = false

      const existing = this.tabItems.find((t) => t.matches(tab))
      if (existing) return this.$store.dispatch('tabs/setActive', existing)

      this.addTab(tab)

    },
    createQueryFromItem(item) {
      this.createQuery(item.text)
    }
  },
  beforeDestroy() {
    this.unregisterHandlers(this.rootBindings)
    window.removeEventListener('keydown', this.handleKeyDown);
  },

  async mounted() {
    await this.$store.dispatch('tabs/load')
    if (!this.tabItems?.length) {
      this.createQuery()
    }
    this.registerHandlers(this.rootBindings)
    window.addEventListener("keydown", this.handleKeyPress)
  }
})
</script><|MERGE_RESOLUTION|>--- conflicted
+++ resolved
@@ -205,18 +205,8 @@
 import TabIcon from './tab/TabIcon.vue'
 import { DatabaseEntity } from "@/lib/db/models"
 import PendingChangesButton from './common/PendingChangesButton.vue'
-<<<<<<< HEAD
-
-function safeFormat(value, options) {
-  try {
-    return format(value, options)
-  } catch (ex) {
-    return value
-  }
-}
-=======
+
 import { safeSqlFormat as safeFormat } from '@/common/utils';
->>>>>>> da13c9cd
 
 export default Vue.extend({
   props: ['connection'],
