--- conflicted
+++ resolved
@@ -63,30 +63,13 @@
     await getUtil().streamTests()
   })
 
-<<<<<<< HEAD
-  test("query tests", async () => {
-    await getUtil().queryTests()
-  })
-
-  test("get insert query tests", async () => {
-    await getUtil().getInsertQueryTests()
-  })
-
-  test("column filter tests", async () => {
-    await getUtil().columnFilterTests()
-  })
-=======
     test("query tests", async () => {
-    if (getUtil().dbType === 'sqlite') {
-      return
-    }
       if (dbReadOnlyMode) {
         await expect(getUtil().queryTests()).rejects.toThrow(errorMessages.readOnly)
       } else {
         await getUtil().queryTests()
       }
     })
->>>>>>> 2cb16a65
 
     test("column filter tests", async () => {
       await getUtil().columnFilterTests()
